import zipfile

from microlens_submit.api import load


def test_full_lifecycle(tmp_path):
    project = tmp_path / "proj"
    sub = load(str(project))
    sub.team_name = "Test Team"
    sub.tier = "test"

    evt = sub.get_event("test-event")
    sol1 = evt.add_solution(model_type="test", parameters={"a": 1})
    sol1.set_compute_info()
    sol2 = evt.add_solution(model_type="test", parameters={"b": 2})
    sub.save()

    new_sub = load(str(project))
    assert new_sub.team_name == "Test Team"
    assert "test-event" in new_sub.events
    new_evt = new_sub.events["test-event"]
    assert sol1.solution_id in new_evt.solutions
    assert sol2.solution_id in new_evt.solutions
    new_sol1 = new_evt.solutions[sol1.solution_id]
    assert "dependencies" in new_sol1.compute_info
    assert isinstance(new_sol1.compute_info["dependencies"], list)
    assert any("pytest" in dep for dep in new_sol1.compute_info["dependencies"])


def test_deactivate_and_export(tmp_path):
    project = tmp_path / "proj"
    sub = load(str(project))
    evt = sub.get_event("test-event")
    sol_active = evt.add_solution("test", {"a": 1})
    sol_inactive = evt.add_solution("test", {"b": 2})
    sol_inactive.deactivate()
    sub.save()

    zip_path = project / "submission.zip"
    sub.export(str(zip_path))

    assert zip_path.exists()
    with zipfile.ZipFile(zip_path) as zf:
        solution_files = [
            n for n in zf.namelist() if n.startswith("events/") and "solutions" in n
        ]
    assert solution_files == [
        f"events/test-event/solutions/{sol_active.solution_id}.json"
    ]


<<<<<<< HEAD
def test_get_active_solutions(tmp_path):
    project = tmp_path / "proj"
    sub = load(str(project))
    evt = sub.get_event("evt")
    sol1 = evt.add_solution("test", {"a": 1})
    sol2 = evt.add_solution("test", {"b": 2})
    sol2.deactivate()

    actives = evt.get_active_solutions()

    assert len(actives) == 1
    assert actives[0].solution_id == sol1.solution_id


def test_clear_solutions(tmp_path):
    project = tmp_path / "proj"
    sub = load(str(project))
    evt = sub.get_event("evt")
    sol1 = evt.add_solution("test", {"a": 1})
    sol2 = evt.add_solution("test", {"b": 2})

    evt.clear_solutions()
    sub.save()

    reloaded = load(str(project))
    evt2 = reloaded.get_event("evt")

    assert not evt2.solutions[sol1.solution_id].is_active
    assert not evt2.solutions[sol2.solution_id].is_active
    assert len(evt2.solutions) == 2
=======
def test_posterior_path_persists(tmp_path):
    project = tmp_path / "proj"
    sub = load(str(project))
    evt = sub.get_event("event")
    sol = evt.add_solution("test", {"x": 1})
    sol.posterior_path = "posteriors/post.h5"
    sub.save()

    new_sub = load(str(project))
    new_sol = new_sub.events["event"].solutions[sol.solution_id]
    assert new_sol.posterior_path == "posteriors/post.h5"
>>>>>>> da6b79ef
<|MERGE_RESOLUTION|>--- conflicted
+++ resolved
@@ -49,7 +49,6 @@
     ]
 
 
-<<<<<<< HEAD
 def test_get_active_solutions(tmp_path):
     project = tmp_path / "proj"
     sub = load(str(project))
@@ -80,7 +79,8 @@
     assert not evt2.solutions[sol1.solution_id].is_active
     assert not evt2.solutions[sol2.solution_id].is_active
     assert len(evt2.solutions) == 2
-=======
+    
+
 def test_posterior_path_persists(tmp_path):
     project = tmp_path / "proj"
     sub = load(str(project))
@@ -91,5 +91,4 @@
 
     new_sub = load(str(project))
     new_sol = new_sub.events["event"].solutions[sol.solution_id]
-    assert new_sol.posterior_path == "posteriors/post.h5"
->>>>>>> da6b79ef
+    assert new_sol.posterior_path == "posteriors/post.h5"