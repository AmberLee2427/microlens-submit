--- conflicted
+++ resolved
@@ -737,13 +737,8 @@
     # Check solution page
     solution_page = dossier_dir / f"{sol.solution_id}.html"
     assert solution_page.exists()
-<<<<<<< HEAD
-
-    with solution_page.open("r") as f:
-=======
-    
+
     with solution_page.open("r", encoding="utf-8") as f:
->>>>>>> 865c27ee
         sol_html = f.read()
 
     # Should show alias in title and header
