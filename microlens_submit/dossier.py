"""
Dossier generation module for microlens-submit.

This module provides functionality to generate HTML dossiers and dashboards
for submission review and documentation. It creates comprehensive, printable
HTML reports that showcase microlensing challenge submissions with detailed
statistics, visualizations, and participant notes.

The module generates three types of HTML pages:
1. Dashboard (index.html) - Overview of all events and solutions
2. Event pages - Detailed view of each event with its solutions
3. Solution pages - Individual solution details with parameters and notes

All pages use Tailwind CSS for styling and include syntax highlighting for
code blocks in participant notes.

Example:
    >>> from microlens_submit import load
    >>> from microlens_submit.dossier import generate_dashboard_html
    >>>
    >>> # Load a submission
    >>> submission = load("./my_project")
    >>>
    >>> # Generate the complete dossier
    >>> generate_dashboard_html(submission, Path("./dossier_output"))
    >>>
    >>> # The dossier will be created at ./dossier_output/index.html
"""

from pathlib import Path
from typing import Dict, List, Any, Optional
from datetime import datetime
import markdown  # Add this import at the top
import re
import os
import sys

from .api import Submission, Event, Solution


def generate_dashboard_html(submission: Submission, output_dir: Path) -> None:
    """Generate a complete HTML dossier for the submission.

    Creates a comprehensive HTML dashboard that provides an overview of the submission,
    including event summaries, solution statistics, and metadata. The dossier includes:
    - Main dashboard (index.html) with submission overview
    - Individual event pages for each event
    - Individual solution pages for each solution
    - Full comprehensive dossier (full_dossier_report.html) for printing

    The function creates the output directory structure and copies necessary assets
    like logos and GitHub icons.

    Args:
        submission: The submission object containing events and solutions.
        output_dir: Directory where the HTML files will be saved. Will be created
            if it doesn't exist.

    Raises:
        OSError: If unable to create output directory or write files.
        ValueError: If submission data is invalid or missing required fields.

    Example:
        >>> from microlens_submit import load
        >>> from microlens_submit.dossier import generate_dashboard_html
        >>> from pathlib import Path
        >>>
        >>> # Load a submission project
        >>> submission = load("./my_project")
        >>>
        >>> # Generate the complete dossier
        >>> generate_dashboard_html(submission, Path("./dossier_output"))
        >>>
        >>> # Files created:
        >>> # - ./dossier_output/index.html (main dashboard)
        >>> # - ./dossier_output/EVENT001.html (event page)
        >>> # - ./dossier_output/solution_id.html (solution pages)
        >>> # - ./dossier_output/full_dossier_report.html (printable version)
        >>> # - ./dossier_output/assets/ (logos and icons)

    Note:
        This function generates all dossier components. For partial generation
        (e.g., only specific events), use the CLI command with --event-id or
        --solution-id flags instead.
    """
    # Create output directory structure
    output_dir.mkdir(parents=True, exist_ok=True)
    (output_dir / "assets").mkdir(exist_ok=True)
    # (No events or solutions subfolders)

    # Check if full dossier report exists
    full_dossier_exists = (output_dir / "full_dossier_report.html").exists()
    # Generate the main dashboard HTML
    html_content = _generate_dashboard_content(
        submission, full_dossier_exists=full_dossier_exists
    )

    # Write the HTML file
    with (output_dir / "index.html").open("w", encoding="utf-8") as f:
        f.write(html_content)

    # Copy logos if they exist in the project
    logo_source = Path(__file__).parent / "assets" / "rges-pit_logo.png"
    if logo_source.exists():
        import shutil

        shutil.copy2(logo_source, output_dir / "assets" / "rges-pit_logo.png")

    # Copy GitHub logo if it exists in the project
    github_logo_source = Path(__file__).parent / "assets" / "github-desktop_logo.png"
    if github_logo_source.exists():
        import shutil

        shutil.copy2(
            github_logo_source, output_dir / "assets" / "github-desktop_logo.png"
        )

    # After generating index.html, generate event pages
    for event in submission.events.values():
        generate_event_page(event, submission, output_dir)


def _generate_dashboard_content(
    submission: Submission, full_dossier_exists: bool = False
) -> str:
    """Generate the HTML content for the submission dashboard.

    Creates the main dashboard HTML following the Dashboard_Design.md specification.
    The dashboard includes submission statistics, progress tracking, event tables,
    and aggregate parameter distributions.

    Args:
        submission: The submission object containing events and solutions.
        full_dossier_exists: Whether the full dossier report exists. Currently
            ignored but kept for future use.

    Returns:
        str: Complete HTML content as a string, ready to be written to index.html.

    Example:
        >>> from microlens_submit import load
        >>> from microlens_submit.dossier import _generate_dashboard_content
        >>>
        >>> submission = load("./my_project")
        >>> html_content = _generate_dashboard_content(submission)
        >>>
        >>> # Write to file
<<<<<<< HEAD
        >>> with open("dashboard.html", "w") as f:
        ...     f.write(html_content)

=======
        >>> with open("dashboard.html", "w", encoding="utf-8") as f:
            ...     f.write(html_content)
    
>>>>>>> 865c27ee
    Note:
        This is an internal function. Use generate_dashboard_html() for the
        complete dossier generation workflow.
    """
    # Calculate statistics
    total_events = len(submission.events)
    total_active_solutions = sum(
        len(event.get_active_solutions()) for event in submission.events.values()
    )
    total_cpu_hours = 0
    total_wall_time_hours = 0

    # Calculate compute time
    for event in submission.events.values():
        for solution in event.solutions.values():
            if solution.compute_info:
                total_cpu_hours += solution.compute_info.get("cpu_hours", 0)
                total_wall_time_hours += solution.compute_info.get("wall_time_hours", 0)

    # Format hardware info
    hardware_info_str = _format_hardware_info(submission.hardware_info)

    # Calculate progress (hardcoded total from design spec)
    TOTAL_CHALLENGE_EVENTS = 293
    progress_percentage = (
        (total_events / TOTAL_CHALLENGE_EVENTS) * 100
        if TOTAL_CHALLENGE_EVENTS > 0
        else 0
    )

    # Generate event table
    event_rows = []
    for event in sorted(submission.events.values(), key=lambda e: e.event_id):
        active_solutions = event.get_active_solutions()
        model_types = set(sol.model_type for sol in active_solutions)
        model_types_str = ", ".join(sorted(model_types)) if model_types else "None"

        event_rows.append(
            f"""
            <tr class="border-b border-gray-200 hover:bg-gray-50">
                <td class="py-3 px-4">
                    <a href="{event.event_id}.html" class="font-medium text-rtd-accent hover:underline">
                        {event.event_id}
                    </a>
                </td>
                <td class="py-3 px-4">{len(active_solutions)}</td>
                <td class="py-3 px-4">{model_types_str}</td>
            </tr>
        """
        )

    event_table = (
        "\n".join(event_rows)
        if event_rows
        else """
        <tr class="border-b border-gray-200">
            <td colspan="3" class="py-3 px-4 text-center text-gray-500">No events found</td>
        </tr>
    """
    )

    # Insert Print Full Dossier placeholder before the footer
    print_link_html = "<!--FULL_DOSSIER_LINK_PLACEHOLDER-->"

    # GitHub repo link (if present)
    github_html = ""
    repo_url = getattr(submission, "repo_url", None) or (
        submission.repo_url if hasattr(submission, "repo_url") else None
    )
    if repo_url:
        repo_name = _extract_github_repo_name(repo_url)
        github_html = f"""
        <div class="flex items-center justify-center mb-4">
            <a href="{repo_url}" target="_blank" rel="noopener" class="flex items-center space-x-2 group">
                <img src="assets/github-desktop_logo.png" alt="GitHub" class="w-6 h-6 inline-block align-middle mr-2 group-hover:opacity-80" style="display:inline;vertical-align:middle;">
                <span class="text-base text-rtd-accent font-semibold group-hover:underline">{repo_name}</span>
            </a>
        </div>
        """

    # Generate the complete HTML following the design spec
    html = f"""<!DOCTYPE html>
<html lang="en">
<head>
    <meta charset="UTF-8">
    <meta name="viewport" content="width=device-width, initial-scale=1.0">
    <title>Microlensing Data Challenge Submission Dossier - {submission.team_name}</title>
    <script src="https://cdn.tailwindcss.com"></script>
    <script>
      tailwind.config = {{
        theme: {{
          extend: {{
            colors: {{
              'rtd-primary': '#dfc5fa',
              'rtd-secondary': '#361d49',
              'rtd-accent': '#a859e4',
              'rtd-background': '#faf7fd',
              'rtd-text': '#000',
            }},
            fontFamily: {{
              inter: ['Inter', 'sans-serif'],
            }},
          }},
        }},
      }};
    </script>
    <link href="https://fonts.googleapis.com/css2?family=Inter:wght@400;600;700&display=swap" rel="stylesheet">
    <!-- Highlight.js for code syntax highlighting -->
    <link rel="stylesheet" href="https://cdnjs.cloudflare.com/ajax/libs/highlight.js/11.9.0/styles/github.min.css">
    <script src="https://cdnjs.cloudflare.com/ajax/libs/highlight.js/11.9.0/highlight.min.js"></script>
    <script>hljs.highlightAll();</script>
    <style> 
        .prose {{ 
            color: #000; 
            line-height: 1.6; 
        }}
        .prose h1 {{ 
            font-size: 1.5rem; 
            font-weight: 700; 
            color: #361d49; 
            margin-top: 1.5rem; 
            margin-bottom: 0.75rem; 
        }}
        .prose h2 {{ 
            font-size: 1.25rem; 
            font-weight: 600; 
            color: #361d49; 
            margin-top: 1.25rem; 
            margin-bottom: 0.5rem; 
        }}
        .prose h3 {{ 
            font-size: 1.125rem; 
            font-weight: 600; 
            color: #a859e4; 
            margin-top: 1rem; 
            margin-bottom: 0.5rem; 
        }}
        .prose p {{ 
            margin-bottom: 0.75rem; 
        }}
        .prose ul, .prose ol {{ 
            margin-left: 1.5rem; 
            margin-bottom: 0.75rem; 
        }}
        .prose ul {{ list-style-type: disc; }}
        .prose ol {{ list-style-type: decimal; }}
        .prose li {{ 
            margin-bottom: 0.25rem; 
        }}
        .prose code {{ 
            background: #f3f3f3; 
            padding: 2px 4px; 
            border-radius: 4px; 
            font-family: 'Courier New', monospace;
            font-size: 0.875rem;
        }}
        .prose pre {{ 
            background: #f8f8f8; 
            padding: 1rem; 
            border-radius: 8px; 
            overflow-x: auto; 
            margin: 1rem 0; 
            border: 1px solid #e5e5e5;
        }}
        .prose pre code {{ 
            background: none; 
            padding: 0; 
        }}
        .prose blockquote {{ 
            border-left: 4px solid #a859e4; 
            padding-left: 1rem; 
            margin: 1rem 0; 
            font-style: italic; 
            color: #666; 
        }}
    </style>
</head>
<body class="font-inter bg-rtd-background">
    <div class="max-w-7xl mx-auto p-6 lg:p-8">
        <div class="bg-white shadow-xl rounded-lg">
            <!-- Header Section -->
            <div class="text-center py-8">
                <img src="./assets/rges-pit_logo.png" alt="RGES-PIT Logo" class="w-48 mx-auto mb-6">
                <h1 class="text-4xl font-bold text-rtd-secondary text-center mb-2">
                    Microlensing Data Challenge Submission Dossier
                </h1>
                <p class="text-xl text-rtd-accent text-center mb-8">
                    Team: {submission.team_name or 'Not specified'} | Tier: {submission.tier or 'Not specified'}
                </p>
                {github_html}
            </div>

            <hr class="border-t-4 border-rtd-accent my-8 mx-8">

            <!-- Regex Start -->
            
            <!-- Submission Summary Section -->
            <section class="mb-10 px-8">
                <h2 class="text-2xl font-semibold text-rtd-secondary mb-4">Submission Overview</h2>
                <div class="grid grid-cols-1 md:grid-cols-3 gap-6">
                    <div class="bg-rtd-primary p-6 rounded-lg shadow-md text-center">
                        <p class="text-sm font-medium text-rtd-secondary">Total Events Submitted</p>
                        <p class="text-4xl font-bold text-rtd-accent mt-2">{total_events}</p>
                    </div>
                    <div class="bg-rtd-primary p-6 rounded-lg shadow-md text-center">
                        <p class="text-sm font-medium text-rtd-secondary">Total Active Solutions</p>
                        <p class="text-4xl font-bold text-rtd-accent mt-2">{total_active_solutions}</p>
                    </div>
                    <div class="bg-rtd-primary p-6 rounded-lg shadow-md text-center">
                        <p class="text-sm font-medium text-rtd-secondary">Hardware Information</p>
                        <p class="text-lg text-rtd-text mt-2">{hardware_info_str}</p>
                    </div>
                </div>
            </section>
            
            <!-- Overall Progress & Compute Time -->
            <section class="mb-10 px-8">
                <h2 class="text-2xl font-semibold text-rtd-secondary mb-4">Challenge Progress & Compute Summary</h2>
                
                <!-- Progress Bar -->
                <div class="w-full bg-gray-200 rounded-full h-4 mb-4">
                    <div class="bg-rtd-accent h-4 rounded-full" style="width: {progress_percentage}%"></div>
                </div>
                <p class="text-sm text-rtd-text text-center mb-6">
                    {total_events} / {TOTAL_CHALLENGE_EVENTS} Events Processed ({progress_percentage:.1f}%)
                </p>
                
                <!-- Compute Time Summary -->
                <div class="text-lg text-rtd-text mb-2">
                    <p><strong>Total CPU Hours:</strong> {total_cpu_hours:.2f}</p>
                    <p><strong>Total Wall Time Hours:</strong> {total_wall_time_hours:.2f}</p>
                </div>
                <p class="text-sm text-gray-500 italic">
                    Note: Comparison to other teams' compute times is available in the Evaluator Dossier.
                </p>
            </section>
            
            <!-- Event List -->
            <section class="mb-10 px-8">
                <h2 class="text-2xl font-semibold text-rtd-secondary mb-4">Submitted Events</h2>
                <table class="w-full text-left table-auto border-collapse">
                    <thead class="bg-rtd-primary text-rtd-secondary uppercase text-sm">
                        <tr>
                            <th class="py-3 px-4">Event ID</th>
                            <th class="py-3 px-4">Active Solutions</th>
                            <th class="py-3 px-4">Model Types Submitted</th>
                        </tr>
                    </thead>
                    <tbody class="text-rtd-text">
                        {event_table}
                    </tbody>
                </table>
            </section>
            
            <!-- Aggregate Parameter Distributions (Placeholders) -->
            <section class="mb-10 px-8">
                <h2 class="text-2xl font-semibold text-rtd-secondary mb-4">Aggregate Parameter Distributions</h2>
                <p class="text-sm text-gray-500 italic mb-4">
                    Note: These plots show distributions from <em>your</em> submitted solutions. Comparisons to simulation truths and other teams' results are available in the Evaluator Dossier.
                </p>
                
                <div class="grid grid-cols-1 md:grid-cols-2 gap-6">
                    <div class="text-center">
                        <img src="https://placehold.co/600x300/dfc5fa/361d49?text=tE+Distribution+from+Your+Solutions" 
                             alt="tE Distribution" class="w-full rounded-lg shadow-md">
                        <p class="text-sm text-gray-600 mt-2">Histogram of Einstein Crossing Times (tE) from your active solutions.</p>
                    </div>
                    <div class="text-center">
                        <img src="https://placehold.co/600x300/dfc5fa/361d49?text=u0+Distribution+from+Your+Solutions" 
                             alt="u0 Distribution" class="w-full rounded-lg shadow-md">
                        <p class="text-sm text-gray-600 mt-2">Histogram of Impact Parameters (u0) from your active solutions.</p>
                    </div>
                    <div class="text-center">
                        <img src="https://placehold.co/600x300/dfc5fa/361d49?text=Lens+Mass+Distribution+from+Your+Solutions" 
                             alt="M_L Distribution" class="w-full rounded-lg shadow-md">
                        <p class="text-sm text-gray-600 mt-2">Histogram of derived Lens Masses (M_L) from your active solutions.</p>
                    </div>
                    <div class="text-center">
                        <img src="https://placehold.co/600x300/dfc5fa/361d49?text=Lens+Distance+Distribution+from+Your+Solutions" 
                             alt="D_L Distribution" class="w-full rounded-lg shadow-md">
                        <p class="text-sm text-gray-600 mt-2">Histogram of derived Lens Distances (D_L) from your active solutions.</p>
                    </div>
                </div>
            </section>
            {print_link_html}

            <!-- Footer -->
            <div class="text-sm text-gray-500 text-center pt-8 pb-6">
                Generated by microlens-submit v0.13.0 on {datetime.now().strftime('%Y-%m-%d %H:%M:%S UTC')}
            </div>

            <!-- Regex Finish -->

        </div>
    </div>
</body>
</html>"""

    return html


def _format_hardware_info(hardware_info: Optional[Dict[str, Any]]) -> str:
    """Format hardware information for display in the dashboard.

    Converts hardware information dictionary into a human-readable string
    suitable for display in the dashboard. Handles various hardware info
    formats and provides fallbacks for missing information.

    Args:
        hardware_info: Dictionary containing hardware information. Can include
            keys like 'cpu_details', 'cpu', 'memory_gb', 'ram_gb', 'nexus_image'.
            If None or empty, returns "Not specified".

    Returns:
        str: Formatted hardware information string for display.

    Example:
        >>> hardware_info = {
        ...     'cpu_details': 'Intel Xeon E5-2680 v4',
        ...     'memory_gb': 64,
        ...     'nexus_image': 'roman-science-platform:latest'
        ... }
        >>> _format_hardware_info(hardware_info)
        'CPU: Intel Xeon E5-2680 v4, RAM: 64GB, Platform: Roman Nexus'

        >>> _format_hardware_info(None)
        'Not specified'

        >>> _format_hardware_info({'custom_field': 'custom_value'})
        'custom_field: custom_value'

    Note:
        This function handles multiple hardware info formats for compatibility
        with different submission sources. It prioritizes detailed CPU info
        over basic CPU info and provides fallbacks for missing data.
    """
    if not hardware_info:
        return "Not specified"

    parts = []

    # Common hardware fields
    if "cpu_details" in hardware_info:
        parts.append(f"CPU: {hardware_info['cpu_details']}")
    elif "cpu" in hardware_info:
        parts.append(f"CPU: {hardware_info['cpu']}")

    if "memory_gb" in hardware_info:
        parts.append(f"RAM: {hardware_info['memory_gb']}GB")
    elif "ram_gb" in hardware_info:
        parts.append(f"RAM: {hardware_info['ram_gb']}GB")

    if "nexus_image" in hardware_info:
        parts.append(f"Platform: Roman Nexus")

    if parts:
        return ", ".join(parts)
    else:
        # Fallback: show any available info
        return ", ".join(f"{k}: {v}" for k, v in hardware_info.items() if v is not None)


def generate_event_page(event: Event, submission: Submission, output_dir: Path) -> None:
    """Generate an HTML dossier page for a single event.

    Creates a detailed HTML page for a specific microlensing event, following
    the Event_Page_Design.md specification. The page includes event overview,
    solutions table, and evaluator-only visualizations.

    Args:
        event: The Event object containing solutions and metadata.
        submission: The parent Submission object for context and metadata.
        output_dir: The dossier directory where the HTML file will be saved.
            The file will be named {event.event_id}.html.

    Raises:
        OSError: If unable to write the HTML file.
        ValueError: If event data is invalid.

    Example:
        >>> from microlens_submit import load
        >>> from microlens_submit.dossier import generate_event_page
        >>> from pathlib import Path
        >>>
        >>> submission = load("./my_project")
        >>> event = submission.get_event("EVENT001")
        >>>
        >>> # Generate event page
        >>> generate_event_page(event, submission, Path("./dossier_output"))
        >>>
        >>> # Creates: ./dossier_output/EVENT001.html

    Note:
        This function also triggers generation of solution pages for all
        solutions in the event. The event page includes navigation links
        to individual solution pages.
    """
    # Prepare output directory (already created)
    html = _generate_event_page_content(event, submission)
    with (output_dir / f"{event.event_id}.html").open("w", encoding="utf-8") as f:
        f.write(html)

    # After generating the event page, generate solution pages
    for sol in event.solutions.values():
        generate_solution_page(sol, event, submission, output_dir)


def _generate_event_page_content(event: Event, submission: Submission) -> str:
    """Generate the HTML content for an event dossier page.

    Creates the complete HTML content for a single event page, including
    event overview, solutions table with sorting, and evaluator-only
    visualization placeholders.

    Args:
        event: The Event object containing solutions and metadata.
        submission: The parent Submission object for context and metadata.

    Returns:
        str: Complete HTML content as a string for the event page.

    Example:
        >>> from microlens_submit import load
        >>> from microlens_submit.dossier import _generate_event_page_content
        >>>
        >>> submission = load("./my_project")
        >>> event = submission.get_event("EVENT001")
        >>> html_content = _generate_event_page_content(event, submission)
        >>>
        >>> # Write to file
<<<<<<< HEAD
        >>> with open("event_page.html", "w") as f:
        ...     f.write(html_content)

=======
        >>> with open("event_page.html", "w", encoding="utf-8") as f:
            ...     f.write(html_content)
    
>>>>>>> 865c27ee
    Note:
        Solutions are sorted by: active status (active first), relative
        probability (descending), then solution ID. The page includes
        navigation back to the dashboard and links to individual solution pages.
    """

    # Sort solutions: active first, then by relative_probability (desc, None last), then by solution_id
    def sort_key(sol):
        return (
            not sol.is_active,  # active first
            -(
                sol.relative_probability
                if sol.relative_probability is not None
                else float("-inf")
            ),
            sol.solution_id,
        )

    solutions = sorted(event.solutions.values(), key=sort_key)
    # Table rows
    rows = []
    for sol in solutions:
        status = (
            '<span class="text-green-600">Active</span>'
            if sol.is_active
            else '<span class="text-red-600">Inactive</span>'
        )
        logl = f"{sol.log_likelihood:.2f}" if sol.log_likelihood is not None else "N/A"
        ndp = str(sol.n_data_points) if sol.n_data_points is not None else "N/A"
        relprob = (
            f"{sol.relative_probability:.3f}"
            if sol.relative_probability is not None
            else "N/A"
        )
        # Read notes snippet from file
        notes_snip = (
            (
                sol.get_notes(project_root=Path(submission.project_path))[:50]
                + (
                    "..."
                    if len(sol.get_notes(project_root=Path(submission.project_path)))
                    > 50
                    else ""
                )
            )
            if sol.notes_path
            else ""
        )

        # Display alias as primary identifier, UUID as secondary
        if sol.alias:
            solution_display = f"""
                <div>
                    <a href="{sol.solution_id}.html" class="font-medium text-rtd-accent hover:underline">{sol.alias}</a>
                    <div class="text-xs text-gray-500 font-mono">{sol.solution_id[:8]}...</div>
                </div>
            """
        else:
            solution_display = f'<a href="{sol.solution_id}.html" class="font-medium text-rtd-accent hover:underline">{sol.solution_id[:8]}...</a>'

        rows.append(
            f"""
            <tr class='border-b border-gray-200 hover:bg-gray-50'>
                <td class='py-3 px-4'>{solution_display}</td>
                <td class='py-3 px-4'>{sol.model_type}</td>
                <td class='py-3 px-4'>{status}</td>
                <td class='py-3 px-4'>{logl}</td>
                <td class='py-3 px-4'>{ndp}</td>
                <td class='py-3 px-4'>{relprob}</td>
                <td class='py-3 px-4 text-gray-600 italic'>{notes_snip}</td>
            </tr>
        """
        )
    table_body = (
        "\n".join(rows)
        if rows
        else """
        <tr class='border-b border-gray-200'><td colspan='7' class='py-3 px-4 text-center text-gray-500'>No solutions found</td></tr>
    """
    )
    # Optional raw data link
    raw_data_html = ""
    if hasattr(event, "event_data_path") and event.event_data_path:
        raw_data_html = f'<p class="text-rtd-text">Raw Event Data: <a href="{event.event_data_path}" class="text-rtd-accent hover:underline">Download Data</a></p>'
    # HTML content
    html = f"""<!DOCTYPE html>
<html lang='en'>
<head>
    <meta charset='UTF-8'>
    <meta name='viewport' content='width=device-width, initial-scale=1.0'>
    <title>Event Dossier: {event.event_id} - {submission.team_name}</title>
    <script src='https://cdn.tailwindcss.com'></script>
    <script>
      tailwind.config = {{
        theme: {{
          extend: {{
            colors: {{
              'rtd-primary': '#dfc5fa',
              'rtd-secondary': '#361d49',
              'rtd-accent': '#a859e4',
              'rtd-background': '#faf7fd',
              'rtd-text': '#000',
            }},
            fontFamily: {{
              inter: ['Inter', 'sans-serif'],
            }},
          }},
        }},
      }};
    </script>
    <link href='https://fonts.googleapis.com/css2?family=Inter:wght@400;600;700&display=swap' rel='stylesheet'>
    <!-- Highlight.js for code syntax highlighting -->
    <link rel="stylesheet" href="https://cdnjs.cloudflare.com/ajax/libs/highlight.js/11.9.0/styles/github.min.css">
    <script src="https://cdnjs.cloudflare.com/ajax/libs/highlight.js/11.9.0/highlight.min.js"></script>
    <script>hljs.highlightAll();</script>
    <style> 
        .prose {{ 
            color: #000; 
            line-height: 1.6; 
        }}
        .prose h1 {{ 
            font-size: 1.5rem; 
            font-weight: 700; 
            color: #361d49; 
            margin-top: 1.5rem; 
            margin-bottom: 0.75rem; 
        }}
        .prose h2 {{ 
            font-size: 1.25rem; 
            font-weight: 600; 
            color: #361d49; 
            margin-top: 1.25rem; 
            margin-bottom: 0.5rem; 
        }}
        .prose h3 {{ 
            font-size: 1.125rem; 
            font-weight: 600; 
            color: #a859e4; 
            margin-top: 1rem; 
            margin-bottom: 0.5rem; 
        }}
        .prose p {{ 
            margin-bottom: 0.75rem; 
        }}
        .prose ul, .prose ol {{ 
            margin-left: 1.5rem; 
            margin-bottom: 0.75rem; 
        }}
        .prose ul {{ list-style-type: disc; }}
        .prose ol {{ list-style-type: decimal; }}
        .prose li {{ 
            margin-bottom: 0.25rem; 
        }}
        .prose code {{ 
            background: #f3f3f3; 
            padding: 2px 4px; 
            border-radius: 4px; 
            font-family: 'Courier New', monospace;
            font-size: 0.875rem;
        }}
        .prose pre {{ 
            background: #f8f8f8; 
            padding: 1rem; 
            border-radius: 8px; 
            overflow-x: auto; 
            margin: 1rem 0; 
            border: 1px solid #e5e5e5;
        }}
        .prose pre code {{ 
            background: none; 
            padding: 0; 
        }}
        .prose blockquote {{ 
            border-left: 4px solid #a859e4; 
            padding-left: 1rem; 
            margin: 1rem 0; 
            font-style: italic; 
            color: #666; 
        }}
    </style>
</head>
<body class='font-inter bg-rtd-background'>
    <div class='max-w-7xl mx-auto p-6 lg:p-8'>
        <div class='bg-white shadow-xl rounded-lg'>
            <!-- Header & Navigation -->
            <div class='text-center py-8'>
                <img src='assets/rges-pit_logo.png' alt='RGES-PIT Logo' class='w-48 mx-auto mb-6'>
                <h1 class='text-4xl font-bold text-rtd-secondary text-center mb-2'>Event Dossier: {event.event_id}</h1>
                <p class='text-xl text-rtd-accent text-center mb-4'>Team: {submission.team_name or 'Not specified'} | Tier: {submission.tier or 'Not specified'}</p>
                <nav class='flex justify-center space-x-4 mb-8'>
                    <a href='index.html' class='text-rtd-accent hover:underline'>&larr; Back to Dashboard</a>
                </nav>
            </div>

            <hr class="border-t-4 border-rtd-accent my-8 mx-8">

            <!-- Regex Start -->

            <!-- Event Summary -->
            <section class='mb-10 px-8'>
                <h2 class='text-2xl font-semibold text-rtd-secondary mb-4'>Event Overview</h2>
                <p class='text-rtd-text'>This page provides details for microlensing event {event.event_id}.</p>
                {raw_data_html}
            </section>
            <!-- Solutions Table -->
            <section class='mb-10 px-8'>
                <h2 class='text-2xl font-semibold text-rtd-secondary mb-4'>Solutions for Event {event.event_id}</h2>
                <table class='w-full text-left table-auto border-collapse'>
                    <thead class='bg-rtd-primary text-rtd-secondary uppercase text-sm'>
                        <tr>
                            <th class='py-3 px-4'>Solution ID</th>
                            <th class='py-3 px-4'>Model Type</th>
                            <th class='py-3 px-4'>Status</th>
                            <th class='py-3 px-4'>Log-Likelihood</th>
                            <th class='py-3 px-4'>N Data Points</th>
                            <th class='py-3 px-4'>Relative Probability</th>
                            <th class='py-3 px-4'>Notes Snippet</th>
                        </tr>
                    </thead>
                    <tbody class='text-rtd-text'>
                        {table_body}
                    </tbody>
                </table>
            </section>
            <!-- Event-Specific Data Visualizations (Evaluator-Only Placeholders) -->
            <section class='mb-10 px-8'>
                <h2 class='text-2xl font-semibold text-rtd-secondary mb-4'>Event Data Visualizations (Evaluator-Only)</h2>
                <p class='text-sm text-gray-500 italic mb-4'>Note: These advanced plots, including comparisons to simulation truths and other teams' results, are available in the Evaluator Dossier.</p>
                <div class='mb-6'>
                    <img src='https://placehold.co/800x450/dfc5fa/361d49?text=Raw+Lightcurve+and+Astrometry+Data+(Evaluator+Only)' alt='Raw Data Plot' class='w-full rounded-lg shadow-md'>
                    <p class='text-sm text-gray-600 mt-2'>Raw lightcurve and astrometry data for Event {event.event_id}, with true model overlaid (Evaluator View).</p>
                </div>
                <div class='mb-6'>
                    <img src='https://placehold.co/600x400/dfc5fa/361d49?text=Mass+vs+Distance+Scatter+Plot+(Evaluator+Only)' alt='Mass vs Distance Plot' class='w-full rounded-lg shadow-md'>
                    <p class='text-sm text-gray-600 mt-2'>Derived Lens Mass vs. Lens Distance for solutions of Event {event.event_id}. Points colored by Relative Probability (Evaluator View).</p>
                </div>
                <div class='mb-6'>
                    <img src='https://placehold.co/600x400/dfc5fa/361d49?text=Proper+Motion+N+vs+E+Plot+(Evaluator+Only)' alt='Proper Motion Plot' class='w-full rounded-lg shadow-md'>
                    <p class='text-sm text-gray-600 mt-2'>Proper Motion North vs. East components for solutions of Event {event.event_id}. Points colored by Relative Probability (Evaluator View).</p>
                </div>
            </section>

            <!-- Footer -->
            <div class='text-sm text-gray-500 text-center pt-8 border-t border-gray-200 mt-10'>
                Generated by microlens-submit v0.13.0 on {datetime.now().strftime('%Y-%m-%d %H:%M:%S UTC')}
            </div>

            <!-- Regex Finish -->

        </div>
    </div>
</body>
</html>"""
    return html


def generate_solution_page(
    solution: Solution, event: Event, submission: Submission, output_dir: Path
) -> None:
    """Generate an HTML dossier page for a single solution.

    Creates a detailed HTML page for a specific microlensing solution, following
    the Solution_Page_Design.md specification. The page includes solution overview,
    parameter tables, notes (with markdown rendering), and evaluator-only sections.

    Args:
        solution: The Solution object containing parameters, notes, and metadata.
        event: The parent Event object for context and navigation.
        submission: The grandparent Submission object for context and metadata.
        output_dir: The dossier directory where the HTML file will be saved.
            The file will be named {solution.solution_id}.html.

    Raises:
        OSError: If unable to write the HTML file or read notes file.
        ValueError: If solution data is invalid.

    Example:
        >>> from microlens_submit import load
        >>> from microlens_submit.dossier import generate_solution_page
        >>> from pathlib import Path
        >>>
        >>> submission = load("./my_project")
        >>> event = submission.get_event("EVENT001")
        >>> solution = event.get_solution("solution_uuid_here")
        >>>
        >>> # Generate solution page
        >>> generate_solution_page(solution, event, submission, Path("./dossier_output"))
        >>>
        >>> # Creates: ./dossier_output/solution_uuid_here.html

    Note:
        The solution page includes GitHub commit links if available, markdown
        rendering for notes, and navigation back to the event page and dashboard.
        Notes are rendered with syntax highlighting for code blocks.
    """
    # Prepare output directory (already created)
    html = _generate_solution_page_content(solution, event, submission)
    with (output_dir / f"{solution.solution_id}.html").open("w", encoding="utf-8") as f:
        f.write(html)


def _generate_solution_page_content(
    solution: Solution, event: Event, submission: Submission
) -> str:
    """Generate the HTML content for a solution dossier page.

    Creates the complete HTML content for a single solution page, including
    parameter tables, markdown-rendered notes, plot placeholders, and
    evaluator-only sections.

    Args:
        solution: The Solution object containing parameters, notes, and metadata.
        event: The parent Event object for context and navigation.
        submission: The grandparent Submission object for context and metadata.

    Returns:
        str: Complete HTML content as a string for the solution page.

    Example:
        >>> from microlens_submit import load
        >>> from microlens_submit.dossier import _generate_solution_page_content
        >>>
        >>> submission = load("./my_project")
        >>> event = submission.get_event("EVENT001")
        >>> solution = event.get_solution("solution_uuid_here")
        >>> html_content = _generate_solution_page_content(solution, event, submission)
        >>>
        >>> # Write to file
<<<<<<< HEAD
        >>> with open("solution_page.html", "w") as f:
        ...     f.write(html_content)

=======
        >>> with open("solution_page.html", "w", encoding="utf-8") as f:
            ...     f.write(html_content)
    
>>>>>>> 865c27ee
    Note:
        Parameter uncertainties are formatted as ±value or +upper/-lower
        depending on the uncertainty format. Notes are rendered from markdown
        with syntax highlighting for code blocks. GitHub commit links are
        included if git information is available in compute_info.
    """
    # Render notes as HTML from file
    notes_md = solution.get_notes(project_root=Path(submission.project_path))
    notes_html = markdown.markdown(
        notes_md or "", extensions=["extra", "tables", "fenced_code", "nl2br"]
    )
    # Parameters table
    param_rows = []
    params = solution.parameters or {}
    uncertainties = solution.parameter_uncertainties or {}
    for k, v in params.items():
        unc = uncertainties.get(k)
        if unc is None:
            unc_str = "N/A"
        elif isinstance(unc, (list, tuple)) and len(unc) == 2:
            unc_str = f"+{unc[1]}/-{unc[0]}"
        else:
            unc_str = f"±{unc}"
        param_rows.append(
            f"""
            <tr class='border-b border-gray-200 hover:bg-gray-50'>
                <td class='py-3 px-4'>{k}</td>
                <td class='py-3 px-4'>{v}</td>
                <td class='py-3 px-4'>{unc_str}</td>
            </tr>
        """
        )
    param_table = (
        "\n".join(param_rows)
        if param_rows
        else """
        <tr class='border-b border-gray-200'><td colspan='3' class='py-3 px-4 text-center text-gray-500'>No parameters found</td></tr>
    """
    )
    # Higher-order effects
    hoe_str = (
        ", ".join(solution.higher_order_effects)
        if solution.higher_order_effects
        else "None"
    )
    # Plot paths (relative to solution page)
    lc_plot = solution.lightcurve_plot_path or ""
    lens_plot = solution.lens_plane_plot_path or ""
    posterior = solution.posterior_path or ""
    # Physical parameters table
    phys_rows = []
    phys = solution.physical_parameters or {}
    for k, v in phys.items():
        phys_rows.append(
            f"""
            <tr class='border-b border-gray-200 hover:bg-gray-50'>
                <td class='py-3 px-4'>{k}</td>
                <td class='py-3 px-4'>{v}</td>
            </tr>
        """
        )
    phys_table = (
        "\n".join(phys_rows)
        if phys_rows
        else """
        <tr class='border-b border-gray-200'><td colspan='2' class='py-3 px-4 text-center text-gray-500'>No physical parameters found</td></tr>
    """
    )
    # GitHub commit link (if present)
    repo_url = getattr(submission, "repo_url", None) or (
        submission.repo_url if hasattr(submission, "repo_url") else None
    )
    commit = None
    if solution.compute_info:
        git_info = solution.compute_info.get("git_info")
        if git_info:
            commit = git_info.get("commit")
    commit_html = ""
    if repo_url and commit:
        commit_short = commit[:8]
        commit_url = f"{repo_url.rstrip('/')}/commit/{commit}"
        commit_html = f"""<a href="{commit_url}" target="_blank" rel="noopener" title="View this commit on GitHub" class="inline-flex items-center space-x-1 ml-2 align-middle">
            <img src="assets/github-desktop_logo.png" alt="GitHub Commit" class="w-4 h-4 inline-block align-middle" style="display:inline;vertical-align:middle;">
            <span class="text-xs text-rtd-accent font-mono">{commit_short}</span>
        </a>"""
    # HTML content
    html = f"""<!DOCTYPE html>
<html lang='en'>
<head>
    <meta charset='UTF-8'>
    <meta name='viewport' content='width=device-width, initial-scale=1.0'>
    <title>Solution Dossier: {solution.alias or solution.solution_id[:8] + '...'} - {submission.team_name}</title>
    <script src='https://cdn.tailwindcss.com'></script>
    <script>
      tailwind.config = {{
        theme: {{
          extend: {{
            colors: {{
              'rtd-primary': '#dfc5fa',
              'rtd-secondary': '#361d49',
              'rtd-accent': '#a859e4',
              'rtd-background': '#faf7fd',
              'rtd-text': '#000',
            }},
            fontFamily: {{
              inter: ['Inter', 'sans-serif'],
            }},
          }},
        }},
      }};
    </script>
    <link href='https://fonts.googleapis.com/css2?family=Inter:wght@400;600;700&display=swap' rel='stylesheet'>
    <!-- Highlight.js for code syntax highlighting -->
    <link rel="stylesheet" href="https://cdnjs.cloudflare.com/ajax/libs/highlight.js/11.9.0/styles/github.min.css">
    <script src="https://cdnjs.cloudflare.com/ajax/libs/highlight.js/11.9.0/highlight.min.js"></script>
    <script>hljs.highlightAll();</script>
    <style> 
        .prose {{ 
            color: #000; 
            line-height: 1.6; 
        }}
        .prose h1 {{ 
            font-size: 1.5rem; 
            font-weight: 700; 
            color: #361d49; 
            margin-top: 1.5rem; 
            margin-bottom: 0.75rem; 
        }}
        .prose h2 {{ 
            font-size: 1.25rem; 
            font-weight: 600; 
            color: #361d49; 
            margin-top: 1.25rem; 
            margin-bottom: 0.5rem; 
        }}
        .prose h3 {{ 
            font-size: 1.125rem; 
            font-weight: 600; 
            color: #a859e4; 
            margin-top: 1rem; 
            margin-bottom: 0.5rem; 
        }}
        .prose p {{ 
            margin-bottom: 0.75rem; 
        }}
        .prose ul, .prose ol {{ 
            margin-left: 1.5rem; 
            margin-bottom: 0.75rem; 
        }}
        .prose ul {{ list-style-type: disc; }}
        .prose ol {{ list-style-type: decimal; }}
        .prose li {{ 
            margin-bottom: 0.25rem; 
        }}
        .prose code {{ 
            background: #f3f3f3; 
            padding: 2px 4px; 
            border-radius: 4px; 
            font-family: 'Courier New', monospace;
            font-size: 0.875rem;
        }}
        .prose pre {{ 
            background: #f8f8f8; 
            padding: 1rem; 
            border-radius: 8px; 
            overflow-x: auto; 
            margin: 1rem 0; 
            border: 1px solid #e5e5e5;
        }}
        .prose pre code {{ 
            background: none; 
            padding: 0; 
        }}
        .prose blockquote {{ 
            border-left: 4px solid #a859e4; 
            padding-left: 1rem; 
            margin: 1rem 0; 
            font-style: italic; 
            color: #666; 
        }}
    </style>
</head>
<body class='font-inter bg-rtd-background'>
    <div class='max-w-7xl mx-auto p-6 lg:p-8'>
        <div class='bg-white shadow-xl rounded-lg'>
            <!-- Header & Navigation -->
            <div class='text-center py-8'>
                <img src='assets/rges-pit_logo.png' alt='RGES-PIT Logo' class='w-48 mx-auto mb-6'>
                <h1 class='text-4xl font-bold text-rtd-secondary text-center mb-2'>Solution Dossier: {solution.alias or solution.solution_id[:8] + '...'}</h1>
                <p class='text-xl text-rtd-accent text-center mb-4'>Event: {event.event_id} | Team: {submission.team_name or 'Not specified'} | Tier: {submission.tier or 'Not specified'} {commit_html}</p>
                {f"<p class='text-lg text-gray-600 text-center mb-2'>UUID: {solution.solution_id}</p>" if solution.alias else ""}
                <nav class='flex justify-center space-x-4 mb-8'>
                    <a href='{event.event_id}.html' class='text-rtd-accent hover:underline'>&larr; Back to Event {event.event_id}</a>
                    <a href='index.html' class='text-rtd-accent hover:underline'>&larr; Back to Dashboard</a>
                </nav>
            </div>

            <hr class="border-t-4 border-rtd-accent my-8 mx-8">

            <!-- Regex Start -->

            <!-- Solution Overview & Notes -->
            <section class='mb-10 px-8'>
                <h2 class='text-2xl font-semibold text-rtd-secondary mb-4'>Solution Overview & Notes</h2>
                <table class='w-full text-left table-auto border-collapse mb-4'>
                    <thead class='bg-rtd-primary text-rtd-secondary uppercase text-sm'>
                        <tr><th>Parameter</th><th>Value</th><th>Uncertainty</th></tr>
                    </thead>
                    <tbody class='text-rtd-text'>
                        {param_table}
                    </tbody>
                </table>
                <p class='text-rtd-text mt-4'>Higher-Order Effects: {hoe_str}</p>
                <h3 class='text-xl font-semibold text-rtd-secondary mt-6 mb-2'>Participant's Detailed Notes</h3>
                <div class='bg-gray-50 p-4 rounded-lg shadow-inner text-rtd-text prose max-w-none'>{notes_html}</div>
            </section>
            <!-- Lightcurve & Lens Plane Visuals -->
            <section class='mb-10 px-8'>
                <h2 class='text-2xl font-semibold text-rtd-secondary mb-4'>Lightcurve & Lens Plane Visuals</h2>
                <div class='grid grid-cols-1 md:grid-cols-2 gap-6'>
                    <div class='text-center bg-rtd-primary p-4 rounded-lg shadow-md'>
                        <img src='{lc_plot}' alt='Lightcurve Plot' class='w-full h-auto rounded-md mb-2'>
                        <p class="text-sm text-rtd-secondary">Caption: Lightcurve fit for Solution {solution.alias or solution.solution_id[:8] + '...'}</p>
                    </div>
                    <div class='text-center bg-rtd-primary p-4 rounded-lg shadow-md'>
                        <img src='{lens_plot}' alt='Lens Plane Plot' class='w-full h-auto rounded-md mb-2'>
                        <p class='text-sm text-rtd-secondary'>Caption: Lens plane geometry for Solution {solution.alias or solution.solution_id[:8] + '...'}</p>
                    </div>
                </div>
                {f"<p class='text-rtd-text mt-4 text-center'>Posterior Samples: <a href='{posterior}' class='text-rtd-accent hover:underline'>Download Posterior Data</a></p>" if posterior else ''}
            </section>
            <!-- Fit Statistics & Data Utilization -->
            <section class='mb-10 px-8'>
                <h2 class='text-2xl font-semibold text-rtd-secondary mb-4'>Fit Statistics & Data Utilization</h2>
                <div class='grid grid-cols-1 md:grid-cols-2 gap-6'>
                    <div class='bg-rtd-primary p-6 rounded-lg shadow-md text-center'>
                        <p class='text-sm font-medium text-rtd-secondary'>Log-Likelihood</p>
                        <p class='text-4xl font-bold text-rtd-accent mt-2'>{solution.log_likelihood if solution.log_likelihood is not None else 'N/A'}</p>
                    </div>
                    <div class='bg-rtd-primary p-6 rounded-lg shadow-md text-center'>
                        <p class='text-sm font-medium text-rtd-secondary'>N Data Points Used</p>
                        <p class='text-4xl font-bold text-rtd-accent mt-2'>{solution.n_data_points if solution.n_data_points is not None else 'N/A'}</p>
                    </div>
                </div>
                <h3 class='text-xl font-semibold text-rtd-secondary mt-6 mb-2'>Data Utilization Ratio</h3>
                <div class='text-center bg-rtd-primary p-4 rounded-lg shadow-md'>
                    <img src='https://placehold.co/600x100/dfc5fa/361d49?text=Data+Utilization+Infographic' alt='Data Utilization' class='w-full h-auto rounded-md mb-2'>
                    <p class='text-sm text-rtd-secondary'>Caption: Percentage of total event data points utilized in this solution's fit.</p>
                </div>
            </section>
            <!-- Compute Performance -->
            <section class='mb-10 px-8'>
                <h2 class='text-2xl font-semibold text-rtd-secondary mb-4'>Compute Performance</h2>
                <table class='w-full text-left table-auto border-collapse'>
                    <thead class='bg-rtd-primary text-rtd-secondary uppercase text-sm'>
                        <tr><th>Metric</th><th>Your Solution</th><th>Same-Team Average</th><th>All-Submission Average</th></tr>
                    </thead>
                    <tbody class='text-rtd-text'>
                        <tr><td>CPU Hours</td><td>{solution.compute_info.get('cpu_hours', 'N/A') if solution.compute_info else 'N/A'}</td><td>N/A for Participants</td><td>N/A for Participants</td></tr>
                        <tr><td>Wall Time (Hrs)</td><td>{solution.compute_info.get('wall_time_hours', 'N/A') if solution.compute_info else 'N/A'}</td><td>N/A for Participants</td><td>N/A for Participants</td></tr>
                    </tbody>
                </table>
                <p class='text-sm text-gray-500 italic mt-4'>Note: Comparison to other teams' compute times is available in the Evaluator Dossier.</p>
            </section>
            <!-- Parameter Accuracy vs. Truths (Evaluator-Only) -->
            <section class='mb-10 px-8'>
                <h2 class='text-2xl font-semibold text-rtd-secondary mb-4'>Parameter Accuracy vs. Truths (Evaluator-Only)</h2>
                <p class='text-sm text-gray-500 italic mb-4'>You haven't fucked up. This just isn't for you. Detailed comparisons of your fitted parameters against simulation truths are available in the Evaluator Dossier.</p>
                <div class='text-center bg-rtd-primary p-4 rounded-lg shadow-md'>
                    <img src='https://placehold.co/800x300/dfc5fa/361d49?text=Parameter+Comparison+Table+(Evaluator+Only)' alt='Parameter Comparison Table' class='w-full h-auto rounded-md mb-2'>
                    <p class='text-sm text-rtd-secondary'>Caption: A table comparing fitted parameters to true values (Evaluator View).</p>
                </div>
                <div class='text-center bg-rtd-primary p-4 rounded-lg shadow-md mt-6'>
                    <img src='https://placehold.co/800x400/dfc5fa/361d49?text=Parameter+Difference+Distributions+(Evaluator+Only)' alt='Parameter Difference Distributions' class='w-full h-auto rounded-md mb-2'>
                    <p class='text-sm text-rtd-secondary'>Caption: Distributions of (True - Fit) for key parameters across all challenge submissions (Evaluator View).</p>
                </div>
            </section>
            <!-- Physical Parameter Context (Evaluator-Only) -->
            <section class='mb-10 px-8'>
                <h2 class='text-2xl font-semibold text-rtd-secondary mb-4'>Physical Parameter Context (Evaluator-Only)</h2>
                <p class='text-sm text-gray-500 italic mb-4'>You haven't fucked up. This just isn't for you. Contextual plots of derived physical parameters against population models are available in the Evaluator Dossier.</p>
                <table class='w-full text-left table-auto border-collapse'>
                    <thead class='bg-rtd-primary text-rtd-secondary uppercase text-sm'>
                        <tr><th>Parameter</th><th>Value</th></tr>
                    </thead>
                    <tbody class='text-rtd-text'>
                        {phys_table}
                    </tbody>
                </table>
                <div class='text-center bg-rtd-primary p-4 rounded-lg shadow-md mt-6'>
                    <img src='https://placehold.co/600x400/dfc5fa/361d49?text=Physical+Parameter+Distribution+(Evaluator+Only)' alt='Physical Parameter Distribution' class='w-full h-auto rounded-md mb-2'>
                    <p class='text-sm text-rtd-secondary'>Caption: Your solution's derived physical parameters plotted against a simulated test set (Evaluator View).</p>
                </div>
            </section>
            <!-- Source Properties & CMD (Evaluator-Only) -->
            <section class='mb-10 px-8'>
                <h2 class='text-2xl font-semibold text-rtd-secondary mb-4'>Source Properties & CMD (Evaluator-Only)</h2>
                <p class='text-sm text-gray-500 italic mb-4'>You haven't fucked up. This just isn't for you. Source color and magnitude diagrams are available in the Evaluator Dossier.</p>
                <div class='text-rtd-text'>
                    <!-- Placeholder for source color/mag details -->
                </div>
                <div class='text-center bg-rtd-primary p-4 rounded-lg shadow-md mt-6'>
                    <img src='https://placehold.co/600x400/dfc5fa/361d49?text=Color-Magnitude+Diagram+with+Source+(Evaluator+Only)' alt='Color-Magnitude Diagram' class='w-full h-auto rounded-md mb-2'>
                    <p class='text-sm text-rtd-secondary'>Caption: Color-Magnitude Diagram for the event's field with source marked (Evaluator View).</p>
                </div>
            </section>

            <!-- Footer -->
            <div class='text-sm text-gray-500 text-center pt-8 border-t border-gray-200 mt-10'>
                Generated by microlens-submit v0.13.0 on {datetime.now().strftime('%Y-%m-%d %H:%M:%S UTC')}
            </div>

            <!-- Regex Finish -->
            
        </div>
    </div>
</body>
</html>"""
    return html


def _extract_main_content_body(
    html: str,
    section_type: str = None,
    section_id: str = None,
    project_root: Path = None,
) -> str:
    """Extract main content for the full dossier using explicit markers.

    Extracts the main content from HTML pages using explicit marker comments.
    This function is used to create the comprehensive full dossier report by
    extracting content from individual pages and combining them.

    Args:
        html: The complete HTML content to extract from.
        section_type: Type of section being extracted. If None, extracts dashboard
            content. If 'event' or 'solution', extracts and formats accordingly.
        section_id: Identifier for the section (event_id or solution_id). Used
            to create section headings in the full dossier.
        project_root: Path to the project root directory. Used to access aliases.json
            for solution alias lookups.

    Returns:
        str: Extracted and formatted HTML content ready for inclusion in
            the full dossier report.

    Raises:
        ValueError: If required regex markers are not found in the HTML.

    Example:
        >>> # Extract dashboard content
        >>> dashboard_html = _generate_dashboard_content(submission)
        >>> dashboard_body = _extract_main_content_body(dashboard_html)
        >>>
        >>> # Extract event content
        >>> event_html = _generate_event_page_content(event, submission)
        >>> event_body = _extract_main_content_body(event_html, 'event', 'EVENT001')
        >>>
        >>> # Extract solution content
        >>> solution_html = _generate_solution_page_content(solution, event, submission)
        >>> solution_body = _extract_main_content_body(solution_html, 'solution', 'sol_uuid', project_root)

    Note:
        This function relies on HTML comments <!-- Regex Start --> and
        <!-- Regex Finish --> to identify content boundaries. These markers
        must be present in the source HTML for extraction to work.
    """
    if section_type is None:  # dashboard
        # Extract everything between the markers
        start_marker = "<!-- Regex Start -->"
        finish_marker = "<!-- Regex Finish -->"

        start_pos = html.find(start_marker)
        finish_pos = html.find(finish_marker)

        if start_pos == -1 or finish_pos == -1:
            raise ValueError("Could not find regex markers in dashboard HTML")

        # Extract content between markers (including the markers themselves)
        content = html[start_pos : finish_pos + len(finish_marker)]

        # Remove the markers
        content = content.replace(start_marker, "").replace(finish_marker, "")

        return content.strip()
    else:
        # For event/solution: extract content between markers, remove header/nav/logo, add heading, wrap in <section>
        start_marker = "<!-- Regex Start -->"
        finish_marker = "<!-- Regex Finish -->"

        start_pos = html.find(start_marker)
        finish_pos = html.find(finish_marker)

        if start_pos == -1 or finish_pos == -1:
            raise ValueError("Could not find regex markers in HTML")

        # Extract content between markers
        content = html[start_pos : finish_pos + len(finish_marker)]

        # Remove the markers
        content = content.replace(start_marker, "").replace(finish_marker, "")

        # Optionally add a heading
        heading = ""
        section_class = ""
        if section_type == "event" and section_id:
            heading = f'<h2 class="text-3xl font-bold text-rtd-accent my-8">Event: {section_id}</h2>'
            section_class = "dossier-event-section"
        elif section_type == "solution" and section_id:
            # Look up alias from aliases.json if project_root is provided
            alias_key = None
            if project_root:
                aliases_file = project_root / "aliases.json"
                if aliases_file.exists():
                    import json

                    try:
                        with aliases_file.open("r", encoding="utf-8") as f:
                            aliases = json.load(f)
                        # Look up the solution_id in the aliases
                        for key, uuid in aliases.items():
                            if uuid == section_id:
                                alias_key = key
                                break
                    except (json.JSONDecodeError, KeyError):
                        pass

            if alias_key:
                heading = f"""<h2 class="text-3xl font-bold text-rtd-accent my-6">Solution: {alias_key}</h2>
                <h3 class="text-lg text-gray-600 mb-4">UUID: {section_id}</h3>"""
            else:
                heading = f'<h2 class="text-3xl font-bold text-rtd-accent my-6">Solution: {section_id}</h2>'
            section_class = "dossier-solution-section"

        # Wrap in a section for clarity
        return f'<section class="{section_class}">\n{heading}\n{content.strip()}\n</section>'


def _generate_full_dossier_report_html(submission, output_dir):
    """Generate a comprehensive printable HTML dossier report.

    Creates a single HTML file that concatenates all dossier sections (dashboard,
    events, and solutions) into one comprehensive, printable document. This is
    useful for creating a complete submission overview that can be printed or
    shared as a single file.

    Args:
        submission: The submission object containing all events and solutions.
        output_dir: Directory where the full dossier report will be saved.
            The file will be named full_dossier_report.html.

    Raises:
        OSError: If unable to write the HTML file.
        ValueError: If submission data is invalid or extraction fails.

    Example:
        >>> from microlens_submit import load
        >>> from microlens_submit.dossier import _generate_full_dossier_report_html
        >>> from pathlib import Path
        >>>
        >>> submission = load("./my_project")
        >>>
        >>> # Generate comprehensive dossier
        >>> _generate_full_dossier_report_html(submission, Path("./dossier_output"))
        >>>
        >>> # Creates: ./dossier_output/full_dossier_report.html
        >>> # This file contains all dashboard, event, and solution content
        >>> # in a single, printable HTML document

    Note:
        This function creates a comprehensive report by extracting content from
        individual pages and combining them with section dividers. The report
        includes all active solutions and maintains the same styling as
        individual pages. This is typically called automatically by
        generate_dashboard_html() when creating a full dossier.
    """
    all_html_sections = []
    # Dashboard (extract only main content, skip header/logo)
    dash_html = _generate_dashboard_content(submission, full_dossier_exists=True)
    dash_body = _extract_main_content_body(dash_html)
    all_html_sections.append(dash_body)
    all_html_sections.append(
        '<hr class="my-8 border-t-2 border-rtd-accent">'
    )  # Divider after dashboard

    # Events and solutions
    for event in submission.events.values():
        event_html = _generate_event_page_content(event, submission)
        event_body = _extract_main_content_body(
            event_html, section_type="event", section_id=event.event_id
        )
        all_html_sections.append(event_body)
        all_html_sections.append(
            '<hr class="my-8 border-t-2 border-rtd-accent">'
        )  # Divider after event

        for sol in event.get_active_solutions():
            sol_html = _generate_solution_page_content(sol, event, submission)
            sol_body = _extract_main_content_body(
                sol_html,
                section_type="solution",
                section_id=sol.solution_id,
                project_root=Path(submission.project_path),
            )
            all_html_sections.append(sol_body)
            all_html_sections.append(
                '<hr class="my-8 border-t-2 border-rtd-accent">'
            )  # Divider after solution

    # Compose the full HTML
    now = datetime.now().strftime("%Y-%m-%d %H:%M:%S UTC")
    header = f"""
    <div class="text-center py-8 bg-rtd-primary text-rtd-secondary">
        <img src='assets/rges-pit_logo.png' alt='RGES-PIT Logo' class='w-48 mx-auto mb-6'>
        <h1 class="text-3xl font-bold mb-2">Comprehensive Submission Dossier</h1>
        <p class="text-lg">Generated on: {now}</p>
        <p class="text-md">Team: {submission.team_name} | Tier: {submission.tier}</p>
    </div>
    <hr class="border-t-4 border-rtd-accent my-8">
    """
    html = f"""<!DOCTYPE html>
<html lang="en">
<head>
    <meta charset="UTF-8">
    <meta name="viewport" content="width=device-width, initial-scale=1.0">
    <title>Full Dossier Report - {submission.team_name}</title>
    <script src="https://cdn.tailwindcss.com"></script>
    <script>
      tailwind.config = {{
        theme: {{
          extend: {{
            colors: {{
              'rtd-primary': '#dfc5fa',
              'rtd-secondary': '#361d49',
              'rtd-accent': '#a859e4',
              'rtd-background': '#faf7fd',
              'rtd-text': '#000',
            }},
            fontFamily: {{
              inter: ['Inter', 'sans-serif'],
            }},
          }},
        }},
      }};
    </script>
    <link href="https://fonts.googleapis.com/css2?family=Inter:wght@400;600;700&display=swap" rel="stylesheet">
    <!-- Highlight.js for code syntax highlighting -->
    <link rel="stylesheet" href="https://cdnjs.cloudflare.com/ajax/libs/highlight.js/11.9.0/styles/github.min.css">
    <script src="https://cdnjs.cloudflare.com/ajax/libs/highlight.js/11.9.0/highlight.min.js"></script>
    <script>hljs.highlightAll();</script>
    <style> 
        .prose {{ 
            color: #000; 
            line-height: 1.6; 
        }}
        .prose h1 {{ 
            font-size: 1.5rem; 
            font-weight: 700; 
            color: #361d49; 
            margin-top: 1.5rem; 
            margin-bottom: 0.75rem; 
        }}
        .prose h2 {{ 
            font-size: 1.25rem; 
            font-weight: 600; 
            color: #361d49; 
            margin-top: 1.25rem; 
            margin-bottom: 0.5rem; 
        }}
        .prose h3 {{ 
            font-size: 1.125rem; 
            font-weight: 600; 
            color: #a859e4; 
            margin-top: 1rem; 
            margin-bottom: 0.5rem; 
        }}
        .prose p {{ 
            margin-bottom: 0.75rem; 
        }}
        .prose ul, .prose ol {{ 
            margin-left: 1.5rem; 
            margin-bottom: 0.75rem; 
        }}
        .prose ul {{ list-style-type: disc; }}
        .prose ol {{ list-style-type: decimal; }}
        .prose li {{ 
            margin-bottom: 0.25rem; 
        }}
        .prose code {{ 
            background: #f3f3f3; 
            padding: 2px 4px; 
            border-radius: 4px; 
            font-family: 'Courier New', monospace;
            font-size: 0.875rem;
        }}
        .prose pre {{ 
            background: #f8f8f8; 
            padding: 1rem; 
            border-radius: 8px; 
            overflow-x: auto; 
            margin: 1rem 0; 
            border: 1px solid #e5e5e5;
        }}
        .prose pre code {{ 
            background: none; 
            padding: 0; 
        }}
        .prose blockquote {{ 
            border-left: 4px solid #a859e4; 
            padding-left: 1rem; 
            margin: 1rem 0; 
            font-style: italic; 
            color: #666; 
        }}
    </style>
</head>
<body class="font-inter bg-rtd-background">
    <div class="max-w-7xl mx-auto p-6 lg:p-8">
        {header}
        {''.join(all_html_sections)}
    </div>
</body>
</html>"""
    with (output_dir / "full_dossier_report.html").open("w", encoding="utf-8") as f:
        f.write(html)


def _extract_github_repo_name(repo_url: str) -> str:
    """Extract owner/repo name from a GitHub URL.

    Parses GitHub repository URLs to extract the owner and repository name
    in a display-friendly format. Handles various GitHub URL formats including
    HTTPS, SSH, and URLs with .git extension.

    Args:
        repo_url: GitHub repository URL (e.g., https://github.com/owner/repo,
            git@github.com:owner/repo.git, etc.)

    Returns:
        str: Repository name in "owner/repo" format, or the original URL
            if parsing fails.

    Example:
        >>> _extract_github_repo_name("https://github.com/username/microlens-submit")
        'username/microlens-submit'

        >>> _extract_github_repo_name("git@github.com:username/microlens-submit.git")
        'username/microlens-submit'

        >>> _extract_github_repo_name("https://github.com/org/repo-name")
        'org/repo-name'

        >>> _extract_github_repo_name("invalid-url")
        'invalid-url'

    Note:
        This function uses regex to parse GitHub URLs and handles common
        variations. If the URL doesn't match expected patterns, it returns
        the original URL unchanged.
    """
    import re

    match = re.search(r"github\.com[:/]+([\w.-]+)/([\w.-]+)", repo_url)
    if match:
        return f"{match.group(1)}/{match.group(2).replace('.git','')}"
    return repo_url<|MERGE_RESOLUTION|>--- conflicted
+++ resolved
@@ -145,15 +145,9 @@
         >>> html_content = _generate_dashboard_content(submission)
         >>>
         >>> # Write to file
-<<<<<<< HEAD
-        >>> with open("dashboard.html", "w") as f:
+        >>> with open("dashboard.html", "w", encoding="utf-8") as f:
         ...     f.write(html_content)
 
-=======
-        >>> with open("dashboard.html", "w", encoding="utf-8") as f:
-            ...     f.write(html_content)
-    
->>>>>>> 865c27ee
     Note:
         This is an internal function. Use generate_dashboard_html() for the
         complete dossier generation workflow.
@@ -584,15 +578,9 @@
         >>> html_content = _generate_event_page_content(event, submission)
         >>>
         >>> # Write to file
-<<<<<<< HEAD
-        >>> with open("event_page.html", "w") as f:
+        >>> with open("event_page.html", "w", encoding="utf-8") as f:
         ...     f.write(html_content)
 
-=======
-        >>> with open("event_page.html", "w", encoding="utf-8") as f:
-            ...     f.write(html_content)
-    
->>>>>>> 865c27ee
     Note:
         Solutions are sorted by: active status (active first), relative
         probability (descending), then solution ID. The page includes
@@ -921,15 +909,9 @@
         >>> html_content = _generate_solution_page_content(solution, event, submission)
         >>>
         >>> # Write to file
-<<<<<<< HEAD
-        >>> with open("solution_page.html", "w") as f:
+        >>> with open("solution_page.html", "w", encoding="utf-8") as f:
         ...     f.write(html_content)
 
-=======
-        >>> with open("solution_page.html", "w", encoding="utf-8") as f:
-            ...     f.write(html_content)
-    
->>>>>>> 865c27ee
     Note:
         Parameter uncertainties are formatted as ±value or +upper/-lower
         depending on the uncertainty format. Notes are rendered from markdown
