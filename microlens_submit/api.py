--- conflicted
+++ resolved
@@ -2,11 +2,7 @@
 
 """Core API for microlens-submit."""
 
-<<<<<<< HEAD
-import json
 import logging
-=======
->>>>>>> 4a47bdb7
 import subprocess
 import sys
 import uuid
