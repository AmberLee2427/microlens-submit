"""Command line interface for microlens-submit.

This module provides a comprehensive CLI for managing microlensing challenge
submissions. It includes commands for project initialization, solution management,
validation, dossier generation, and export functionality.

The CLI is built using Typer and provides rich, colored output with helpful
error messages and validation feedback. All commands support both interactive
and scripted usage patterns.

**Key Commands:**
- init: Create new submission projects
- add-solution: Add microlensing solutions with parameters
- validate-submission: Check submission completeness
- generate-dossier: Create HTML documentation
- export: Create submission archives

**Example Workflow:**
    # Initialize a new project
    microlens-submit init --team-name "Team Alpha" --tier "advanced" ./my_project
    
    # Add a solution
    microlens-submit add-solution EVENT001 1S1L ./my_project \
        --param t0=2459123.5 --param u0=0.1 --param tE=20.0 \
        --log-likelihood -1234.56 --cpu-hours 2.5
    
    # Validate and generate dossier
    microlens-submit validate-submission ./my_project
    microlens-submit generate-dossier ./my_project
    
    # Export for submission
    microlens-submit export submission.zip ./my_project

**Note:**
    All commands that modify data automatically save changes to disk.
    Use --dry-run flags to preview changes without saving.
"""

from __future__ import annotations

import json
import math
from pathlib import Path
from typing import List, Optional, Literal
import os
import subprocess

import typer
from rich.console import Console
from rich.panel import Panel
from rich.table import Table

from .api import load
from .dossier import generate_dashboard_html
from . import __version__

console = Console()
app = typer.Typer()


@app.command("version")
def version() -> None:
    """Show the version of microlens-submit.

    Displays the current version of the microlens-submit package.

    Example:
        >>> microlens-submit version
        microlens-submit version 0.12.0-dev

    Note:
        This command is useful for verifying the installed version
        and for debugging purposes.
    """
    console.print(f"microlens-submit version {__version__}")


def _parse_pairs(pairs: Optional[List[str]]) -> Optional[dict]:
    """Convert CLI key=value options into a dictionary.

    Parses command-line arguments in the format "key=value" and converts
    them to a Python dictionary. Handles JSON parsing for numeric and
    boolean values, falling back to string values.

    Args:
        pairs: List of strings in "key=value" format, or None.

    Returns:
        dict: Parsed key-value pairs, or None if pairs is None/empty.

    Raises:
        typer.BadParameter: If any pair is not in "key=value" format.

    Example:
        >>> _parse_pairs(["t0=2459123.5", "u0=0.1", "active=true"])
        {'t0': 2459123.5, 'u0': 0.1, 'active': True}

        >>> _parse_pairs(["name=test", "value=123"])
        {'name': 'test', 'value': 123}

    Note:
        This function attempts to parse values as JSON first (for numbers,
        booleans, etc.), then falls back to string values if JSON parsing fails.
    """
    if not pairs:
        return None
    out: dict = {}
    for item in pairs:
        if "=" not in item:
            raise typer.BadParameter(f"Invalid format: {item}")
        key, value = item.split("=", 1)
        try:
            out[key] = json.loads(value)
        except json.JSONDecodeError:
            out[key] = value
    return out


def _params_file_callback(ctx: typer.Context, value: Optional[Path]) -> Optional[Path]:
    """Validate mutually exclusive parameter options.

    Ensures that --params-file and --param options are not used together,
    as they are mutually exclusive ways of specifying parameters.

    Args:
        ctx: Typer context containing other parameter values.
        value: The value of the --params-file option.

    Returns:
        Path: The validated file path, or None.

    Raises:
        typer.BadParameter: If both --params-file and --param are specified,
            or if neither is specified when required.

    Example:
        # This would raise an error:
        # microlens-submit add-solution EVENT001 1S1L --param t0=123 --params-file params.json

        # This is valid:
        # microlens-submit add-solution EVENT001 1S1L --params-file params.json

    Note:
        This is a Typer callback function used for parameter validation.
        It's automatically called when processing command-line arguments.
    """
    param_vals = ctx.params.get("param")
    if value is not None and param_vals:
        raise typer.BadParameter("Cannot use --param with --params-file")
    if value is None and not param_vals and not ctx.resilient_parsing:
        raise typer.BadParameter("Provide either --param or --params-file")
    return value


@app.callback()
def main(
    ctx: typer.Context,
    no_color: bool = typer.Option(False, "--no-color", help="Disable colored output"),
) -> None:
    """Handle global CLI options.

    Sets up global configuration for the CLI, including color output
    preferences that apply to all commands.

    Args:
        ctx: Typer context for command execution.
        no_color: If True, disable colored output for all commands.

    Example:
        # Disable colors for all commands
        microlens-submit --no-color init --team-name "Team" --tier "basic" ./project

    Note:
        This is a Typer callback that runs before any command execution.
        It's used to configure global settings like color output.
    """
    if no_color:
        global console
        console = Console(color_system=None)


@app.command()
def init(
    team_name: str = typer.Option(..., help="Team name"),
    tier: str = typer.Option(..., help="Challenge tier"),
    project_path: Path = typer.Argument(Path("."), help="Project directory"),
) -> None:
    """Create a new submission project in the specified directory.

    Initializes a new microlensing submission project with the given team name
    and tier. The project directory structure is created automatically, and
    the submission.json file is initialized with basic metadata.

    This command also attempts to auto-detect the GitHub repository URL
    from the current git configuration and provides helpful feedback.

    Args:
        team_name: Name of the participating team (e.g., "Team Alpha").
        tier: Challenge tier level (e.g., "basic", "advanced").
        project_path: Directory where the project will be created.
            Defaults to current directory if not specified.

    Raises:
        OSError: If unable to create the project directory or write files.

    Example:
        # Create project in current directory
        microlens-submit init --team-name "Team Alpha" --tier "advanced"

        # Create project in specific directory
        microlens-submit init --team-name "Team Beta" --tier "basic" ./my_submission

        # Project structure created:
        # ./my_submission/
        # ├── submission.json
        # └── events/

    Note:
        If the project directory already exists, it will be used as-is.
        If a git repository is detected, the GitHub URL will be automatically
        set. Otherwise, a warning is shown and you can set it later with
        set-repo-url command.
    """
    sub = load(str(project_path))
    sub.team_name = team_name
    sub.tier = tier
    # Try to auto-detect repo_url
    try:
        repo_url = (
            subprocess.check_output(
                ["git", "config", "--get", "remote.origin.url"],
                stderr=subprocess.DEVNULL,
            )
            .decode()
            .strip()
        )
    except Exception:
        repo_url = None
    if repo_url:
        sub.repo_url = repo_url
        console.print(f"[green]Auto-detected GitHub repo URL:[/green] {repo_url}")
    else:
        console.print(
            "[yellow]Could not auto-detect a GitHub repository URL. Please add it using 'microlens-submit set-repo-url <url> <project_dir>'.[/yellow]"
        )
    sub.save()
    console.print(Panel(f"Initialized project at {project_path}", style="bold green"))


@app.command("nexus-init")
def nexus_init(
    team_name: str = typer.Option(..., help="Team name"),
    tier: str = typer.Option(..., help="Challenge tier"),
    project_path: Path = typer.Argument(Path("."), help="Project directory"),
) -> None:
    """Create a project and record Roman Nexus environment details.

    This command combines the functionality of init() with automatic
    detection of Roman Science Platform environment information. It
    populates hardware_info with CPU details, memory information, and
    the Nexus image identifier.

    Args:
        team_name: Name of the participating team (e.g., "Team Alpha").
        tier: Challenge tier level (e.g., "basic", "advanced").
        project_path: Directory where the project will be created.
            Defaults to current directory if not specified.

    Example:
        # Initialize project with Nexus platform info
        microlens-submit nexus-init --team-name "Team Alpha" --tier "advanced" ./project

        # This will automatically detect:
        # - CPU model from /proc/cpuinfo
        # - Memory from /proc/meminfo
        # - Nexus image from JUPYTER_IMAGE_SPEC

    Note:
        This command is specifically designed for the Roman Science Platform
        environment. It will silently skip any environment information that
        cannot be detected (e.g., if running outside of Nexus).
    """
    init(team_name=team_name, tier=tier, project_path=project_path)
    sub = load(str(project_path))
    sub.autofill_nexus_info()
    sub.save()
    console.print("Nexus platform info captured.", style="bold green")


@app.command("add-solution")
def add_solution(
    event_id: str,
    model_type: str = typer.Argument(
        ...,
        metavar="{1S1L|1S2L|2S1L|2S2L|1S3L|2S3L|other}",
        help="Type of model used for the solution (e.g., 1S1L, 1S2L)",
    ),
    param: Optional[List[str]] = typer.Option(
        None, help="Model parameters as key=value"
    ),
    params_file: Optional[Path] = typer.Option(
        None,
        "--params-file",
        help="Path to JSON or YAML file with model parameters and uncertainties",
        callback=_params_file_callback,
    ),
    bands: Optional[List[str]] = typer.Option(
        None,
        "--bands",
        help="Comma-separated list of photometric bands used (e.g., 0,1,2)",
    ),
    higher_order_effect: Optional[List[str]] = typer.Option(
        None,
        "--higher-order-effect",
        help="List of higher-order effects (e.g., parallax, finite-source)",
    ),
    t_ref: Optional[float] = typer.Option(
        None,
        "--t-ref",
        help="Reference time for the model",
    ),
    used_astrometry: bool = typer.Option(False, help="Set if astrometry was used"),
    used_postage_stamps: bool = typer.Option(
        False, help="Set if postage stamps were used"
    ),
    limb_darkening_model: Optional[str] = typer.Option(
        None, help="Limb darkening model name"
    ),
    limb_darkening_coeff: Optional[List[str]] = typer.Option(
        None,
        "--limb-darkening-coeff",
        help="Limb darkening coefficients as key=value",
    ),
    parameter_uncertainty: Optional[List[str]] = typer.Option(
        None,
        "--param-uncertainty",
        help="Parameter uncertainties as key=value",
    ),
    physical_param: Optional[List[str]] = typer.Option(
        None,
        "--physical-param",
        help="Physical parameters as key=value",
    ),
    relative_probability: Optional[float] = typer.Option(
        None,
        "--relative-probability",
        help="Relative probability of this solution",
    ),
    log_likelihood: Optional[float] = typer.Option(None, help="Log likelihood"),
    n_data_points: Optional[int] = typer.Option(
        None,
        "--n-data-points",
        help="Number of data points used in this solution",
    ),
    cpu_hours: Optional[float] = typer.Option(
        None,
        "--cpu-hours",
        help="CPU hours used for this solution",
    ),
    wall_time_hours: Optional[float] = typer.Option(
        None,
        "--wall-time-hours",
        help="Wall time hours used for this solution",
    ),
    lightcurve_plot_path: Optional[Path] = typer.Option(
        None, "--lightcurve-plot-path", help="Path to lightcurve plot file"
    ),
    lens_plane_plot_path: Optional[Path] = typer.Option(
        None, "--lens-plane-plot-path", help="Path to lens plane plot file"
    ),
    alias: Optional[str] = typer.Option(
        None,
        "--alias",
        help="Optional human-readable alias for the solution (must be unique within the event)",
    ),
    notes: Optional[str] = typer.Option(
        None, help="Notes for the solution (supports Markdown formatting)"
    ),
    notes_file: Optional[Path] = typer.Option(
        None,
        "--notes-file",
        help="Path to a Markdown file for solution notes (mutually exclusive with --notes)",
    ),
    dry_run: bool = typer.Option(
        False,
        "--dry-run",
        help="Parse inputs and display the resulting Solution without saving",
    ),
    project_path: Path = typer.Argument(Path("."), help="Project directory"),
) -> None:
    """Add a new solution entry for a microlensing event.
    
    Creates a new solution with the specified model type and parameters,
    automatically generating a unique solution ID. The solution is added
    to the specified event and saved to disk.
    
    **Model Types Supported:**
    - 1S1L: Single source, single lens (point source, point lens)
    - 1S2L: Single source, binary lens
    - 2S1L: Binary source, single lens
    - 2S2L: Binary source, binary lens
    - 1S3L: Single source, triple lens
    - 2S3L: Binary source, triple lens
    - other: Custom model type
    
    **Parameter Specification:**
    Parameters can be specified either via individual --param options
    or using a structured file with --params-file. The file can be JSON
    or YAML format and can include both parameters and uncertainties.
    
    **Higher-Order Effects:**
    - parallax: Annual parallax effect
    - finite-source: Finite source size effects
    - lens-orbital-motion: Lens orbital motion
    - limb-darkening: Limb darkening effects
    - xallarap: Xallarap (source orbital motion)
    - stellar-rotation: Stellar rotation effects
    - fitted-limb-darkening: Fitted limb darkening coefficients
    - gaussian-process: Gaussian process noise modeling
    - other: Custom higher-order effects
    
    **Alias:**
    - Use --alias to specify a human-readable alias for the solution (e.g., "best_fit", "parallax_model").
    - The combination of event_id and alias must be unique within the project. If not, an error will be raised during validation or save operations.
    
    Args:
        event_id: Identifier for the microlensing event (e.g., "EVENT001").
        model_type: Type of microlensing model used for the fit.
        param: Model parameters as key=value pairs (e.g., "t0=2459123.5").
        params_file: Path to JSON/YAML file containing parameters and uncertainties.
        bands: List of photometric bands used in the fit (e.g., ["0", "1", "2"]).
        higher_order_effect: List of higher-order physical effects included.
        t_ref: Reference time for time-dependent effects (Julian Date).
        used_astrometry: Whether astrometric data was used in the fit.
        used_postage_stamps: Whether postage stamp data was used.
        limb_darkening_model: Name of the limb darkening model employed.
        limb_darkening_coeff: Limb darkening coefficients as key=value pairs.
        parameter_uncertainty: Parameter uncertainties as key=value pairs.
        physical_param: Derived physical parameters as key=value pairs.
        relative_probability: Probability of this solution being the best model.
        log_likelihood: Log-likelihood value of the fit.
        n_data_points: Number of data points used in the fit.
        cpu_hours: Total CPU time consumed by the fit.
        wall_time_hours: Real-world time consumed by the fit.
        lightcurve_plot_path: Path to the lightcurve plot file.
        lens_plane_plot_path: Path to the lens plane plot file.
        alias: Optional human-readable alias for the solution (must be unique within the event).
        notes: Markdown-formatted notes for the solution.
        notes_file: Path to a Markdown file containing solution notes.
        dry_run: If True, display the solution without saving.
        project_path: Directory of the submission project.
    
    Raises:
        typer.BadParameter: If parameter format is invalid or model type is unsupported.
        OSError: If unable to write files or create directories.
    
    Example:
        # Simple 1S1L solution with alias
        microlens-submit add-solution EVENT001 1S1L ./project \
            --param t0=2459123.5 --param u0=0.1 --param tE=20.0 \
            --alias best_fit \
            --log-likelihood -1234.56 --n-data-points 1250 \
            --cpu-hours 2.5 --wall-time-hours 0.5 \
            --relative-probability 0.8 \
            --notes "# Simple Point Lens Fit\n\nThis is a basic 1S1L solution."
        
    Note:
        The solution is automatically assigned a unique UUID and marked as active.
        If notes are provided, they are saved as a Markdown file in the project
        structure. Use --dry-run to preview the solution before saving.
        The command automatically validates the solution and displays any warnings.
    """
    sub = load(str(project_path))
    evt = sub.get_event(event_id)
    params: dict = {}
    uncertainties: dict = {}
    if params_file is not None:
        params, uncertainties = _parse_structured_params_file(params_file)
    else:
        for p in param or []:
            if "=" not in p:
                raise typer.BadParameter(f"Invalid parameter format: {p}")
            key, value = p.split("=", 1)
            try:
                params[key] = json.loads(value)
            except json.JSONDecodeError:
                params[key] = value
    allowed_model_types = [
        "1S1L",
        "1S2L",
        "2S1L",
        "2S2L",
        "1S3L",
        "2S3L",
        "other",
    ]
    if model_type not in allowed_model_types:
        raise typer.BadParameter(f"model_type must be one of {allowed_model_types}")
    if bands and len(bands) == 1 and "," in bands[0]:
        bands = bands[0].split(",")
    if (
        higher_order_effect
        and len(higher_order_effect) == 1
        and "," in higher_order_effect[0]
    ):
        higher_order_effect = higher_order_effect[0].split(",")
    sol = evt.add_solution(model_type=model_type, parameters=params, alias=alias)
    sol.bands = bands or []
    sol.higher_order_effects = higher_order_effect or []
    sol.t_ref = t_ref
    sol.used_astrometry = used_astrometry
    sol.used_postage_stamps = used_postage_stamps
    sol.limb_darkening_model = limb_darkening_model
    sol.limb_darkening_coeffs = _parse_pairs(limb_darkening_coeff)
    sol.parameter_uncertainties = _parse_pairs(parameter_uncertainty) or uncertainties
    sol.physical_parameters = _parse_pairs(physical_param)
    sol.log_likelihood = log_likelihood
    sol.relative_probability = relative_probability
    sol.n_data_points = n_data_points
    if cpu_hours is not None or wall_time_hours is not None:
        sol.set_compute_info(cpu_hours=cpu_hours, wall_time_hours=wall_time_hours)
    sol.lightcurve_plot_path = (
        str(lightcurve_plot_path) if lightcurve_plot_path else None
    )
    sol.lens_plane_plot_path = (
        str(lens_plane_plot_path) if lens_plane_plot_path else None
    )
    # Handle notes file logic
    canonical_notes_path = (
        Path(project_path) / "events" / event_id / "solutions" / f"{sol.solution_id}.md"
    )
    if notes_file is not None:
        sol.notes_path = str(notes_file)
    else:
        sol.notes_path = str(canonical_notes_path.relative_to(project_path))
    if dry_run:
        parsed = {
            "event_id": event_id,
            "model_type": model_type,
            "parameters": params,
            "bands": bands,
            "higher_order_effects": higher_order_effect,
            "t_ref": t_ref,
            "used_astrometry": used_astrometry,
            "used_postage_stamps": used_postage_stamps,
            "limb_darkening_model": limb_darkening_model,
            "limb_darkening_coeffs": _parse_pairs(limb_darkening_coeff),
            "parameter_uncertainties": _parse_pairs(parameter_uncertainty),
            "physical_parameters": _parse_pairs(physical_param),
            "log_likelihood": log_likelihood,
            "relative_probability": relative_probability,
            "n_data_points": n_data_points,
            "cpu_hours": cpu_hours,
            "wall_time_hours": wall_time_hours,
            "lightcurve_plot_path": (
                str(lightcurve_plot_path) if lightcurve_plot_path else None
            ),
            "lens_plane_plot_path": (
                str(lens_plane_plot_path) if lens_plane_plot_path else None
            ),
            "alias": alias,
            "notes_path": sol.notes_path,
        }
        console.print(Panel("Parsed Input", style="cyan"))
        console.print(json.dumps(parsed, indent=2))
        console.print(Panel("Schema Output", style="cyan"))
        console.print(sol.model_dump_json(indent=2))
        validation_messages = sol.run_validation()
        if validation_messages:
            console.print(Panel("Validation Warnings", style="yellow"))
            for msg in validation_messages:
                console.print(f"  • {msg}")
        else:
            console.print(Panel("Solution validated successfully!", style="green"))
        return
    # Only write files if not dry_run
    if notes_file is not None:
        # If a notes file is provided, do not overwrite it, just ensure path is set
        pass
    else:
        if notes is not None:
            canonical_notes_path.parent.mkdir(parents=True, exist_ok=True)
            canonical_notes_path.write_text(notes, encoding="utf-8")
        elif not canonical_notes_path.exists():
            canonical_notes_path.parent.mkdir(parents=True, exist_ok=True)
            canonical_notes_path.write_text("", encoding="utf-8")
    sub.save()
    validation_messages = sol.run_validation()
    if validation_messages:
        console.print(Panel("Validation Warnings", style="yellow"))
        for msg in validation_messages:
            console.print(f"  • {msg}")
    else:
        console.print(Panel("Solution validated successfully!", style="green"))
    console.print(f"Created solution: [bold cyan]{sol.solution_id}[/bold cyan]")


@app.command()
def deactivate(
    solution_id: str,
    project_path: Path = typer.Argument(Path("."), help="Project directory"),
) -> None:
    """Mark a solution as inactive so it is excluded from exports.

    Deactivates a solution by setting its is_active flag to False. Inactive
    solutions are excluded from submission exports and dossier generation,
    but their data remains intact and can be reactivated later.

    Args:
        solution_id: The unique identifier of the solution to deactivate.
        project_path: Directory of the submission project.

    Raises:
        typer.Exit: If the solution is not found in any event.

    Example:
        # Deactivate a specific solution
        microlens-submit deactivate abc12345-def6-7890-ghij-klmnopqrstuv ./project

        # The solution is now inactive and won't be included in exports
        microlens-submit export submission.zip ./project  # Excludes inactive solutions

    Note:
        This command only changes the active status. The solution data remains
        intact and can be reactivated using the activate command. Use this to
        keep alternative fits without including them in the final submission.
    """
    sub = load(str(project_path))
    for event in sub.events.values():
        if solution_id in event.solutions:
            event.solutions[solution_id].deactivate()
            sub.save()
            console.print(f"Deactivated {solution_id}")
            return
    console.print(f"Solution {solution_id} not found", style="bold red")
    raise typer.Exit(code=1)


@app.command()
def activate(
    solution_id: str,
    project_path: Path = typer.Argument(Path("."), help="Project directory"),
) -> None:
    """Activate a previously deactivated solution.

    Re-enables a solution that was previously deactivated, making it
    active again for inclusion in exports and dossier generation.

    Args:
        solution_id: UUID of the solution to activate.
        project_path: Path to the submission project directory.

    Example:
        >>> microlens-submit activate 12345678-1234-1234-1234-123456789abc ./my_project
        ✅ Activated solution 12345678...

    Note:
        This command automatically saves the change to disk.
        Only active solutions are included in submission exports.
    """
    submission = load(project_path)

    # Find the solution across all events
    solution = None
    event_id = None
    for eid, event in submission.events.items():
        if solution_id in event.solutions:
            solution = event.solutions[solution_id]
            event_id = eid
            break

    if solution is None:
        console.print(f"[red]Error: Solution {solution_id} not found[/red]")
        raise typer.Exit(1)

    solution.activate()
    submission.save()
    console.print(
        f"[green]✅ Activated solution {solution_id[:8]}... in event {event_id}[/green]"
    )


@app.command("remove-solution")
def remove_solution(
    solution_id: str,
    force: bool = typer.Option(
        False, "--force", help="Force removal of saved solutions (use with caution)"
    ),
    project_path: Path = typer.Argument(Path("."), help="Project directory"),
) -> None:
    """Completely remove a solution from the submission.

    ⚠️  WARNING: This permanently removes the solution from memory and any
    associated files. This action cannot be undone. Use deactivate instead
    if you want to keep the solution but exclude it from exports.

    Args:
        solution_id: UUID of the solution to remove.
        force: If True, skip safety checks and remove immediately.
        project_path: Path to the submission project directory.

    Example:
        >>> # Remove an unsaved solution (safe)
        >>> microlens-submit remove-solution 12345678-1234-1234-1234-123456789abc ./my_project
        🗑️  Removed solution 12345678... from event EVENT001

        >>> # Force remove a saved solution (use with caution!)
        >>> microlens-submit remove-solution 12345678-1234-1234-1234-123456789abc --force ./my_project
        🗑️  Removed solution 12345678... from event EVENT001

    Note:
        - Unsaved solutions can be removed safely
        - Saved solutions require --force to prevent accidental data loss
        - Removal cannot be undone - use deactivate if you're unsure
        - Temporary files (notes in tmp/) are automatically cleaned up
    """
    submission = load(project_path)

    # Find the solution across all events
    solution = None
    event_id = None
    for eid, event in submission.events.items():
        if solution_id in event.solutions:
            solution = event.solutions[solution_id]
            event_id = eid
            break

    if solution is None:
        console.print(f"[red]Error: Solution {solution_id} not found[/red]")
        raise typer.Exit(1)

    try:
        removed = submission.events[event_id].remove_solution(solution_id, force=force)
        if removed:
            submission.save()
            console.print(
                f"[green]✅ Solution {solution_id[:8]}... removed from event {event_id}[/green]"
            )
        else:
            console.print(f"[red]Error: Failed to remove solution {solution_id}[/red]")
            raise typer.Exit(1)
    except ValueError as e:
        console.print(f"[red]Error: {e}[/red]")
        console.print(
            f"[yellow]💡 Use --force to override safety checks, or use deactivate to keep the solution[/yellow]"
        )
        raise typer.Exit(1)


@app.command()
def remove_event(
    event_id: str,
    force: bool = typer.Option(
        False, "--force", help="Force removal even if event has saved solutions"
    ),
    project_path: Path = typer.Argument(Path("."), help="Project directory"),
) -> None:
    """Remove an entire event and all its solutions from the submission.

    ⚠️  WARNING: This permanently removes the event and ALL its solutions from
    the submission. This action cannot be undone. Use event.clear_solutions()
    instead if you want to keep the event but exclude all solutions from exports.

    Args:
        event_id: Identifier of the event to remove.
        force: If True, skip confirmation prompts and remove immediately.
        project_path: Path to the submission project directory.

    Example:
        >>> microlens-submit remove-event EVENT001 --force ./my_project
        ✅ Removed event EVENT001 and all its solutions

    Note:
        This command automatically saves the change to disk.
        Only active solutions are included in submission exports.
    """
    submission = load(str(project_path))

    if event_id not in submission.events:
        typer.echo(f"❌ Event '{event_id}' not found in submission")
        raise typer.Exit(1)

    event = submission.events[event_id]
    solution_count = len(event.solutions)

    if not force:
        typer.echo(
            f"⚠️  This will permanently remove event '{event_id}' and all {solution_count} solutions."
        )
        typer.echo("   This action cannot be undone.")
        confirm = typer.confirm("Are you sure you want to continue?")
        if not confirm:
            typer.echo("❌ Operation cancelled")
            raise typer.Exit(0)

    try:
        removed = submission.remove_event(event_id, force=force)
        if removed:
            typer.echo(
                f"✅ Removed event '{event_id}' and all {solution_count} solutions"
            )
            submission.save()
        else:
            typer.echo(f"❌ Failed to remove event '{event_id}'")
            raise typer.Exit(1)
    except ValueError as e:
        typer.echo(f"❌ Cannot remove event: {e}")
        raise typer.Exit(1)


@app.command()
def export(
    output_path: Path,
    force: bool = typer.Option(False, "--force", help="Skip validation prompts"),
    project_path: Path = typer.Argument(Path("."), help="Project directory"),
) -> None:
    """Generate a zip archive containing all active solutions.

    Creates a compressed zip file containing the complete submission data,
    including all active solutions, parameters, notes, and referenced files.
    The archive is suitable for submission to the challenge organizers.

    Before creating the export, the command validates the submission and
    displays any warnings. If validation issues are found, the user is
    prompted to continue or cancel the export (unless --force is used).

    Args:
        output_path: Path where the zip archive will be created.
        force: If True, skip validation prompts and continue with export.
        project_path: Directory of the submission project.

    Raises:
        typer.Exit: If validation fails and user cancels export.
        ValueError: If referenced files (plots, posterior data) don't exist.
        OSError: If unable to create the zip file.

    Example:
        # Export with validation prompts
        microlens-submit export submission.zip ./project

        # Force export without prompts
        microlens-submit export submission.zip --force ./project

        # Export to specific directory
        microlens-submit export /path/to/submissions/my_submission.zip ./project

    Note:
        Only active solutions are included in the export. Inactive solutions
        are excluded even if they exist in the project. The export includes:
        - submission.json with metadata
        - All active solutions with parameters
        - Notes files for each solution
        - Referenced files (plots, posterior data)

        Relative probabilities are automatically calculated for solutions
        that don't have them set, using BIC if sufficient data is available.
    """
    sub = load(str(project_path))
    warnings = sub.run_validation()
    if warnings:
        console.print(Panel("Validation Warnings", style="yellow"))
        for w in warnings:
            console.print(f"- {w}")
        if not force:
            if not typer.confirm("Continue with export?"):
                console.print("Export cancelled", style="bold red")
                raise typer.Exit()
    sub.export(str(output_path))
    console.print(Panel(f"Exported submission to {output_path}", style="bold green"))


@app.command("generate-dossier")
def generate_dossier(
    project_path: Path = typer.Argument(Path("."), help="Project directory"),
    event_id: Optional[str] = typer.Option(
        None,
        "--event-id",
        help="Generate dossier for a specific event only (omit for full dossier)",
    ),
    solution_id: Optional[str] = typer.Option(
        None,
        "--solution-id",
        help="Generate dossier for a specific solution only (omit for full dossier)",
    ),
) -> None:
    """Generate an HTML dossier for the submission.

    Creates a comprehensive HTML dashboard that provides an overview of the submission,
    including event summaries, solution statistics, and metadata. The dossier is saved
    to the `dossier/` subdirectory of the project directory with the main dashboard as index.html.

    The dossier includes:
    - Main dashboard (index.html) with submission overview and statistics
    - Individual event pages for each event with solution tables
    - Individual solution pages with parameters, notes, and metadata
    - Full comprehensive dossier (full_dossier_report.html) for printing

    All pages use Tailwind CSS for styling and include syntax highlighting for
    code blocks in participant notes.

    Args:
        project_path: Directory of the submission project.
        event_id: If specified, only generate dossier for this event.
        solution_id: If specified, only generate dossier for this solution.

    Raises:
        OSError: If unable to create output directory or write files.
        ValueError: If submission data is invalid or missing required fields.

    Example:
        # Generate complete dossier for all events and solutions
        microlens-submit generate-dossier ./project

        # Generate dossier for specific event only
        microlens-submit generate-dossier --event-id EVENT001 ./project

        # Generate dossier for specific solution only
        microlens-submit generate-dossier --solution-id abc12345-def6-7890-ghij-klmnopqrstuv ./project

        # Files created:
        # ./project/dossier/
        # ├── index.html (main dashboard)
        # ├── full_dossier_report.html (printable version)
        # ├── EVENT001.html (event page)
        # ├── solution_id.html (solution pages)
        # └── assets/ (logos and icons)

    Note:
        The dossier is generated in the dossier/ subdirectory of the project.
        The main dashboard provides navigation to individual event and solution pages.
        The full dossier report combines all content into a single printable document.
        GitHub repository links are included if available in the submission metadata.
    """
    sub = load(str(project_path))
    output_dir = Path(project_path) / "dossier"
    # Always generate dashboard (even if partial)
    from .dossier import _generate_full_dossier_report_html

    generate_dashboard_html(sub, output_dir)

    # Determine if it's a full generation (no specific event/solution requested)
    is_full_generation = not event_id and not solution_id

    # Generate event/solution pages as needed (for now, always generate all, but this is where you'd restrict)
    # TODO: In future, restrict event/solution generation if flags are set

    if is_full_generation:
        console.print(
            Panel("Generating comprehensive printable dossier...", style="cyan")
        )
        _generate_full_dossier_report_html(sub, output_dir)
        # Replace placeholder in index.html with the real link
        dashboard_path = output_dir / "index.html"
        if dashboard_path.exists():
            with dashboard_path.open("r", encoding="utf-8") as f:
                dashboard_html = f.read()
            dashboard_html = dashboard_html.replace(
                "<!--FULL_DOSSIER_LINK_PLACEHOLDER-->",
                '<div class="text-center"><a href="./full_dossier_report.html" class="inline-block bg-rtd-accent text-white py-3 px-6 rounded-lg shadow-md hover:bg-rtd-secondary transition-colors duration-200 text-lg font-semibold mt-8">View Full Comprehensive Dossier (Printable)</a></div>',
            )
            with dashboard_path.open("w", encoding="utf-8") as f:
                f.write(dashboard_html)
        console.print(Panel("Comprehensive dossier generated!", style="bold green"))

    console.print(
        Panel(
            f"Dossier generated successfully at {output_dir / 'index.html'}",
            style="bold green",
        )
    )


@app.command("list-solutions")
def list_solutions(
    event_id: str,
    project_path: Path = typer.Argument(Path("."), help="Project directory"),
) -> None:
    """Display a table of solutions for a specific event.

    Shows a formatted table containing all solutions for the specified event,
    including their model types, active status, and notes snippets. The table
    is displayed using rich formatting with color-coded status indicators.

    Args:
        event_id: Identifier of the event to list solutions for.
        project_path: Directory of the submission project.

    Raises:
        typer.Exit: If the event is not found in the project.

    Example:
        # List all solutions for EVENT001
        microlens-submit list-solutions EVENT001 ./project

        # Output shows:
        # ┌─────────────────────────────────────────────────────────┬──────────┬────────┬─────────────────┐
        # │ Solution ID                                             │ Model    │ Status │ Notes           │
        # │                                                         │ Type     │        │                 │
        # ├─────────────────────────────────────────────────────────┼──────────┼────────┼─────────────────┤
        # │ abc12345-def6-7890-ghij-klmnopqrstuv                   │ 1S1L     │ Active │ Simple point... │
        # │ def67890-abc1-2345-klmn-opqrstuvwxyz                   │ 1S2L     │ Active │ Binary lens...  │
        # └─────────────────────────────────────────────────────────┴──────────┴────────┴─────────────────┘

    Note:
        The table shows both active and inactive solutions. Active solutions
        are marked in green, inactive solutions in red. Notes are truncated
        to fit the table display. Use the solution ID to reference specific
        solutions in other commands.
    """
    sub = load(str(project_path))
    if event_id not in sub.events:
        console.print(f"Event {event_id} not found", style="bold red")
        raise typer.Exit(code=1)
    evt = sub.events[event_id]
    table = Table(title=f"Solutions for {event_id}")
    table.add_column("Solution ID")
    table.add_column("Model Type")
    table.add_column("Status")
    table.add_column("Notes")
    for sol in evt.solutions.values():
        status = "[green]Active[/green]" if sol.is_active else "[red]Inactive[/red]"
        table.add_row(sol.solution_id, sol.model_type, status, sol.notes)
    console.print(table)


@app.command("compare-solutions")
def compare_solutions(
    event_id: str,
    project_path: Path = typer.Argument(Path("."), help="Project directory"),
) -> None:
    """Rank active solutions for an event using the Bayesian Information Criterion.

    Compares all active solutions for the specified event using BIC to rank
    them by relative probability. The BIC is calculated as:

        BIC = k * ln(n) - 2 * ln(L)

    where k is the number of parameters, n is the number of data points,
    and L is the likelihood. Lower BIC values indicate better models.

    The command displays a table with solution rankings and automatically
    calculates relative probabilities for solutions that don't have them set.

    Args:
        event_id: Identifier of the event to compare solutions for.
        project_path: Directory of the submission project.

    Raises:
        typer.Exit: If the event is not found in the project.

    Example:
        # Compare solutions for EVENT001
        microlens-submit compare-solutions EVENT001 ./project

        # Output shows:
        # ┌─────────────────────────────────────────────────────────┬──────────┬─────────────────────┬─────────┬─────────────────┬─────────┬─────────────────┐
        # │ Solution ID                                             │ Model    │ Higher-Order        │ # Params│ Log-Likelihood  │ BIC     │ Relative Prob   │
        # │                                                         │ Type     │ Effects             │ (k)     │                 │         │                 │
        # ├─────────────────────────────────────────────────────────┼──────────┼─────────────────────┼─────────┼─────────────────┼─────────┼─────────────────┤
        # │ abc12345-def6-7890-ghij-klmnopqrstuv                   │ 1S1L     │ -                   │ 3       │ -1234.56        │ 2475.12 │ 0.600           │
        # │ def67890-abc1-2345-klmn-opqrstuvwxyz                   │ 1S2L     │ parallax,finite-... │ 6       │ -1189.34        │ 2394.68 │ 0.400           │
        # └─────────────────────────────────────────────────────────┴──────────┴─────────────────────┴─────────┴─────────────────┴─────────┴─────────────────┘

    Note:
        Only active solutions with valid log_likelihood and n_data_points
        are included in the comparison. Solutions missing these values are
        skipped with a warning. Relative probabilities are automatically
        calculated using BIC if not already set.
    """
    sub = load(str(project_path))
    if event_id not in sub.events:
        console.print(f"Event {event_id} not found", style="bold red")
        raise typer.Exit(code=1)

    evt = sub.events[event_id]
    solutions = []
    for s in evt.get_active_solutions():
        if s.log_likelihood is None or s.n_data_points is None:
            continue
        if s.n_data_points <= 0:
            console.print(
                f"Skipping {s.solution_id}: n_data_points <= 0",
                style="bold red",
            )
            continue
        solutions.append(s)

    table = Table(title=f"Solution Comparison for {event_id}")
    table.add_column("Solution ID")
    table.add_column("Model Type")
    table.add_column("Higher-Order Effects")
    table.add_column("# Params (k)")
    table.add_column("Log-Likelihood")
    table.add_column("BIC")
    table.add_column("Relative Prob")

    rel_prob_map: dict[str, float] = {}
    note = None
    if solutions:
        provided_sum = sum(
            s.relative_probability or 0.0
            for s in solutions
            if s.relative_probability is not None
        )
        need_calc = [s for s in solutions if s.relative_probability is None]
        if need_calc:
            can_calc = all(
                s.log_likelihood is not None
                and s.n_data_points
                and s.n_data_points > 0
                and len(s.parameters) > 0
                for s in need_calc
            )
            remaining = max(1.0 - provided_sum, 0.0)
            if can_calc:
                bic_vals = {
                    s.solution_id: len(s.parameters) * math.log(s.n_data_points)
                    - 2 * s.log_likelihood
                    for s in need_calc
                }
                bic_min = min(bic_vals.values())
                weights = {
                    sid: math.exp(-0.5 * (bic - bic_min))
                    for sid, bic in bic_vals.items()
                }
                wsum = sum(weights.values())
                for sid, w in weights.items():
                    rel_prob_map[sid] = (
                        remaining * w / wsum if wsum > 0 else remaining / len(weights)
                    )
                note = "Relative probabilities calculated using BIC"
            else:
                eq = remaining / len(need_calc) if need_calc else 0.0
                for s in need_calc:
                    rel_prob_map[s.solution_id] = eq
                note = "Relative probabilities set equal due to missing data"

    rows = []
    for sol in solutions:
        k = len(sol.parameters)
        bic = k * math.log(sol.n_data_points) - 2 * sol.log_likelihood
        rp = (
            sol.relative_probability
            if sol.relative_probability is not None
            else rel_prob_map.get(sol.solution_id)
        )
        rows.append(
            (
                bic,
                [
                    sol.solution_id,
                    sol.model_type,
                    (
                        ",".join(sol.higher_order_effects)
                        if sol.higher_order_effects
                        else "-"
                    ),
                    str(k),
                    f"{sol.log_likelihood:.2f}",
                    f"{bic:.2f}",
                    f"{rp:.3f}" if rp is not None else "N/A",
                ],
            )
        )

    for _, cols in sorted(rows, key=lambda x: x[0]):
        table.add_row(*cols)

    console.print(table)
    if note:
        console.print(note, style="yellow")


@app.command("validate-solution")
def validate_solution(
    solution_id: str,
    project_path: Path = typer.Argument(Path("."), help="Project directory"),
) -> None:
    """Validate a specific solution's parameters and configuration.

    This command uses the centralized validation logic to check:
    - Parameter completeness for the model type
    - Higher-order effect requirements
    - Parameter types and value ranges
    - Physical consistency of parameters

    The validation provides detailed feedback about any issues found,
    helping ensure solutions are complete and ready for submission.

    Args:
        solution_id: The unique identifier of the solution to validate.
        project_path: Directory of the submission project.

    Raises:
        typer.Exit: If the solution is not found in any event.

    Example:
        # Validate a specific solution
        microlens-submit validate-solution abc12345-def6-7890-ghij-klmnopqrstuv ./project

        # Output shows:
        # ✅ All validations passed for abc12345-def6-7890-ghij-klmnopqrstuv (event EVENT001)

        # Or if issues are found:
        # ┌─────────────────────────────────────────────────────────────────────────────┐
        # │ Validation Results for abc12345-def6-7890-ghij-klmnopqrstuv (event EVENT001) │
        # └─────────────────────────────────────────────────────────────────────────────┘
        #   • Missing required parameter 'tE' for model type '1S1L'
        #   • Parameter 'u0' has invalid value: -0.5 (must be positive)

    Note:
        The validation checks are comprehensive and cover all model types
        and higher-order effects. Always validate solutions before submission
        to catch any issues early.
    """
    sub = load(str(project_path))

    # Find the solution
    target_solution = None
    target_event_id = None
    for event_id, event in sub.events.items():
        if solution_id in event.solutions:
            target_solution = event.solutions[solution_id]
            target_event_id = event_id
            break

    if target_solution is None:
        console.print(f"Solution {solution_id} not found", style="bold red")
        raise typer.Exit(code=1)

    # Run validation
    messages = target_solution.run_validation()

    if not messages:
        console.print(
            Panel(
                f"✅ All validations passed for {solution_id} (event {target_event_id})",
                style="bold green",
            )
        )
    else:
        console.print(
            Panel(
                f"Validation Results for {solution_id} (event {target_event_id})",
                style="yellow",
            )
        )
        for msg in messages:
            console.print(f"  • {msg}")


@app.command("validate-submission")
def validate_submission(
    project_path: Path = typer.Argument(Path("."), help="Project directory"),
) -> None:
    """Validate the entire submission for missing or incomplete information.

    This command performs comprehensive validation of all active solutions
    and returns a list of warnings describing potential issues. It checks
    for common problems like missing metadata, incomplete solutions, and
    validation issues in individual solutions.

    The validation is particularly strict about the GitHub repository URL,
    which is required for submission. If repo_url is missing or invalid,
    the command will exit with an error.

    Args:
        project_path: Directory of the submission project.

    Raises:
        typer.Exit: If repo_url is missing or invalid (exit code 1).

    Example:
        # Validate the entire submission
        microlens-submit validate-submission ./project

        # Output if all validations pass:
        # ┌─────────────────────────────────────┐
        # │ ✅ All validations passed!          │
        # └─────────────────────────────────────┘

        # Output if issues are found:
        # ┌─────────────────────────────────────┐
        # │ Validation Warnings                 │
        # └─────────────────────────────────────┘
        #   • Hardware info is missing
        #   • Event EVENT001: Solution abc12345 is missing log_likelihood
        #   • Solution def67890 in event EVENT002: Missing required parameter 'tE'

    Note:
        This command checks for:
        - Missing or invalid repo_url (GitHub repository URL)
        - Missing hardware information
        - Events with no active solutions
        - Solutions with missing required metadata
        - Individual solution validation issues
        - Relative probability consistency

        Always run this command before exporting your submission to ensure
        all required information is present and valid.
    """
    sub = load(str(project_path))
    warnings = sub.run_validation()

    # Check for missing repo_url
    repo_url_warning = next(
        (w for w in warnings if "repo_url" in w.lower() or "github" in w.lower()), None
    )
    if repo_url_warning:
        console.print(
            Panel(
                f"[red]Error: {repo_url_warning}\nPlease add your GitHub repository URL using 'microlens-submit set-repo-url <url> <project_dir>'.[/red]",
                style="bold red",
            )
        )
        raise typer.Exit(code=1)

    if not warnings:
        console.print(Panel("\u2705 All validations passed!", style="bold green"))
    else:
        console.print(Panel("Validation Warnings", style="yellow"))
        for warning in warnings:
            console.print(f"  \u2022 {warning}")
        console.print(f"\nFound {len(warnings)} validation issue(s)", style="yellow")


@app.command("validate-event")
def validate_event(
    event_id: str,
    project_path: Path = typer.Argument(Path("."), help="Project directory"),
) -> None:
    """Validate all solutions for a specific event.

    Runs validation on all solutions (both active and inactive) for the
    specified event. This provides a focused validation check for a single
    event, useful when working on specific events or debugging issues.

    Args:
        event_id: Identifier of the event to validate.
        project_path: Directory of the submission project.

    Raises:
        typer.Exit: If the event is not found in the project.

    Example:
        # Validate all solutions for EVENT001
        microlens-submit validate-event EVENT001 ./project

        # Output shows:
        # ┌─────────────────────────────────────┐
        # │ Validating Event: EVENT001          │
        # └─────────────────────────────────────┘
        #
        # Solution abc12345-def6-7890-ghij-klmnopqrstuv:
        #   • Missing required parameter 'tE' for model type '1S1L'
        #
        # ✅ Solution def67890-abc1-2345-klmn-opqrstuvwxyz: All validations passed

        # ┌─────────────────────────────────────┐
        # │ ✅ All solutions passed validation! │
        # └─────────────────────────────────────┘

    Note:
        This command validates all solutions in the event, regardless of
        their active status. It's useful for checking solutions that might
        be inactive but could be reactivated later.
    """
    sub = load(str(project_path))

    if event_id not in sub.events:
        console.print(f"Event {event_id} not found", style="bold red")
        raise typer.Exit(code=1)

    event = sub.events[event_id]
    all_messages = []

    console.print(Panel(f"Validating Event: {event_id}", style="cyan"))

    for solution in event.solutions.values():
        messages = solution.run_validation()
        if messages:
            console.print(f"\n[bold]Solution {solution.solution_id}:[/bold]")
            for msg in messages:
                console.print(f"  • {msg}")
                all_messages.append(f"{solution.solution_id}: {msg}")
        else:
            console.print(f"✅ Solution {solution.solution_id}: All validations passed")

    if not all_messages:
        console.print(Panel("✅ All solutions passed validation!", style="bold green"))
    else:
        console.print(
            f"\nFound {len(all_messages)} validation issue(s) across all solutions",
            style="yellow",
        )


def _parse_structured_params_file(params_file: Path) -> tuple[dict, dict]:
    """Parse a structured parameter file that can contain both parameters and uncertainties.

    Supports both JSON and YAML formats. The file can have either:
    1. Simple format: {"param1": value1, "param2": value2, ...}
    2. Structured format: {"parameters": {...}, "uncertainties": {...}}

    Args:
        params_file: Path to the parameter file (JSON or YAML format).

    Returns:
        tuple: (parameters_dict, uncertainties_dict) - Two dictionaries containing
               the parsed parameters and their uncertainties.

    Raises:
        OSError: If the file cannot be read.
        json.JSONDecodeError: If JSON parsing fails.
        yaml.YAMLError: If YAML parsing fails.

    Example:
        # Simple format (all keys are parameters)
        # params.json:
        # {
        #   "t0": 2459123.5,
        #   "u0": 0.1,
        #   "tE": 20.0
        # }

        # Structured format (separate parameters and uncertainties)
        # params.yaml:
        # parameters:
        #   t0: 2459123.5
        #   u0: 0.1
        #   tE: 20.0
        # uncertainties:
        #   t0: 0.1
        #   u0: 0.01
        #   tE: 0.5

        params, uncertainties = _parse_structured_params_file(Path("params.json"))

    Note:
        This function automatically detects the file format based on the file
        extension (.json, .yaml, .yml). For structured format, both parameters
        and uncertainties sections are optional - missing sections return empty
        dictionaries.
    """
    import yaml

    with params_file.open("r", encoding="utf-8") as fh:
        if params_file.suffix.lower() in [".yaml", ".yml"]:
            data = yaml.safe_load(fh)
        else:
            data = json.load(fh)

    # Handle structured format
    if isinstance(data, dict) and ("parameters" in data or "uncertainties" in data):
        parameters = data.get("parameters", {})
        uncertainties = data.get("uncertainties", {})
    else:
        # Simple format - all keys are parameters
        parameters = data
        uncertainties = {}

    return parameters, uncertainties


@app.command("edit-solution")
def edit_solution(
    solution_id: str,
    relative_probability: Optional[float] = typer.Option(
        None,
        "--relative-probability",
        help="Relative probability of this solution",
    ),
    log_likelihood: Optional[float] = typer.Option(None, help="Log likelihood"),
    n_data_points: Optional[int] = typer.Option(
        None,
        "--n-data-points",
        help="Number of data points used in this solution",
    ),
    alias: Optional[str] = typer.Option(
        None,
        "--alias",
        help="Set or update the human-readable alias for this solution (must be unique within the event)",
    ),
    notes: Optional[str] = typer.Option(
        None, help="Notes for the solution (supports Markdown formatting)"
    ),
    notes_file: Optional[Path] = typer.Option(
        None,
        "--notes-file",
        help="Path to a Markdown file for solution notes (mutually exclusive with --notes)",
    ),
    append_notes: Optional[str] = typer.Option(
        None,
        "--append-notes",
        help="Append text to existing notes (use --notes to replace instead)",
    ),
    clear_notes: bool = typer.Option(False, help="Clear all notes"),
    clear_relative_probability: bool = typer.Option(
        False, help="Clear relative probability"
    ),
    clear_log_likelihood: bool = typer.Option(False, help="Clear log likelihood"),
    clear_n_data_points: bool = typer.Option(False, help="Clear n_data_points"),
    clear_parameter_uncertainties: bool = typer.Option(
        False, help="Clear parameter uncertainties"
    ),
    clear_physical_parameters: bool = typer.Option(
        False, help="Clear physical parameters"
    ),
    cpu_hours: Optional[float] = typer.Option(None, help="CPU hours used"),
    wall_time_hours: Optional[float] = typer.Option(None, help="Wall time hours used"),
    param: Optional[List[str]] = typer.Option(
        None, help="Model parameters as key=value (updates existing parameters)"
    ),
    param_uncertainty: Optional[List[str]] = typer.Option(
        None,
        "--param-uncertainty",
        help="Parameter uncertainties as key=value (updates existing uncertainties)",
    ),
    higher_order_effect: Optional[List[str]] = typer.Option(
        None,
        "--higher-order-effect",
        help="Higher-order effects (replaces existing effects)",
    ),
    clear_higher_order_effects: bool = typer.Option(
        False, help="Clear all higher-order effects"
    ),
    dry_run: bool = typer.Option(
        False,
        "--dry-run",
        help="Show what would be changed without saving",
    ),
    project_path: Path = typer.Argument(Path("."), help="Project directory"),
) -> None:
    """Edit an existing solution's attributes, including file-based notes and alias.
    
    This command allows you to modify various attributes of an existing solution
    without having to recreate it. It supports updating parameters, metadata,
    notes, alias, and compute information. The command provides detailed feedback about
    what changes were made.
    
    **Alias Management:**
    - Use --alias to set or update the human-readable alias for the solution (e.g., "best_fit").
    - The combination of event_id and alias must be unique within the project. If not, an error will be raised during validation or save operations.
    
    **Notes Management:**
    - Use --notes to replace existing notes with new content
    - Use --append-notes to add text to existing notes
    - Use --notes-file to reference an external Markdown file
    - Use --clear-notes to remove all notes
    
    **Parameter Updates:**
    - Use --param to update individual model parameters
    - Use --param-uncertainty to update parameter uncertainties
    - Use --higher-order-effect to replace all higher-order effects
    
    **Metadata Updates:**
    - Use --relative-probability, --log-likelihood, --n-data-points
    - Use --cpu-hours and --wall-time-hours to update compute info
    - Use --clear-* flags to remove specific fields
    
    Args:
        solution_id: The unique identifier of the solution to edit.
        alias: Set or update the human-readable alias for this solution (must be unique within the event).
        relative_probability: New relative probability value.
        log_likelihood: New log-likelihood value.
        n_data_points: New number of data points value.
        notes: New notes content (replaces existing notes).
        notes_file: Path to external notes file.
        append_notes: Text to append to existing notes.
        clear_notes: If True, clear all notes.
        clear_relative_probability: If True, clear relative probability.
        clear_log_likelihood: If True, clear log likelihood.
        clear_n_data_points: If True, clear n_data_points.
        clear_parameter_uncertainties: If True, clear parameter uncertainties.
        clear_physical_parameters: If True, clear physical parameters.
        cpu_hours: New CPU hours value.
        wall_time_hours: New wall time hours value.
        param: Model parameters as key=value pairs (updates existing).
        param_uncertainty: Parameter uncertainties as key=value pairs.
        higher_order_effect: Higher-order effects (replaces existing).
        clear_higher_order_effects: If True, clear all higher-order effects.
        dry_run: If True, show changes without saving.
        project_path: Directory of the submission project.
    
    Raises:
        typer.Exit: If the solution is not found.
        typer.BadParameter: If parameter format is invalid.
    
    Example:
        # Update solution alias
        microlens-submit edit-solution abc12345-def6-7890-ghij-klmnopqrstuv ./project \
            --alias best_fit
        
    Note:
        This command only modifies the specified fields. Unspecified fields
        remain unchanged. Use --dry-run to preview changes before applying them.
        The command automatically saves changes to disk after successful updates.
    """
    sub = load(str(project_path))
    target_solution = None
    target_event_id = None
    for event_id, event in sub.events.items():
        if solution_id in event.solutions:
            target_solution = event.solutions[solution_id]
            target_event_id = event_id
            break
    if target_solution is None:
        console.print(f"Solution {solution_id} not found", style="bold red")
        raise typer.Exit(code=1)
    changes = []
    if alias is not None:
        if target_solution.alias != alias:
            changes.append(f"Update alias: {target_solution.alias}  {alias}")
            target_solution.alias = alias
    if clear_relative_probability:
        if target_solution.relative_probability is not None:
            changes.append(
                f"Clear relative_probability: {target_solution.relative_probability}"
            )
            target_solution.relative_probability = None
    elif relative_probability is not None:
        if target_solution.relative_probability != relative_probability:
            changes.append(
                f"Update relative_probability: {target_solution.relative_probability}  {relative_probability}"
            )
            target_solution.relative_probability = relative_probability
    if clear_log_likelihood:
        if target_solution.log_likelihood is not None:
            changes.append(f"Clear log_likelihood: {target_solution.log_likelihood}")
            target_solution.log_likelihood = None
    elif log_likelihood is not None:
        if target_solution.log_likelihood != log_likelihood:
            changes.append(
                f"Update log_likelihood: {target_solution.log_likelihood}  {log_likelihood}"
            )
            target_solution.log_likelihood = log_likelihood
    if clear_n_data_points:
        if target_solution.n_data_points is not None:
            changes.append(f"Clear n_data_points: {target_solution.n_data_points}")
            target_solution.n_data_points = None
    elif n_data_points is not None:
        if target_solution.n_data_points != n_data_points:
            changes.append(
                f"Update n_data_points: {target_solution.n_data_points}  {n_data_points}"
            )
            target_solution.n_data_points = n_data_points
    # Notes file logic
    canonical_notes_path = (
        Path(project_path)
        / "events"
        / target_event_id
        / "solutions"
        / f"{target_solution.solution_id}.md"
    )
    if notes_file is not None:
        target_solution.notes_path = str(notes_file)
        changes.append(f"Set notes_path to {notes_file}")
    elif notes is not None:
        target_solution.notes_path = str(canonical_notes_path.relative_to(project_path))
        canonical_notes_path.parent.mkdir(parents=True, exist_ok=True)
        canonical_notes_path.write_text(notes, encoding="utf-8")
        changes.append(f"Updated notes in {canonical_notes_path}")
    elif append_notes is not None:
        if target_solution.notes_path:
            notes_file_path = Path(project_path) / target_solution.notes_path
            old_content = (
                notes_file_path.read_text(encoding="utf-8")
                if notes_file_path.exists()
                else ""
            )
            notes_file_path.parent.mkdir(parents=True, exist_ok=True)
            notes_file_path.write_text(
                old_content + "\n" + append_notes, encoding="utf-8"
            )
            changes.append(f"Appended notes in {notes_file_path}")
    elif clear_notes:
        if target_solution.notes_path:
            notes_file_path = Path(project_path) / target_solution.notes_path
            notes_file_path.parent.mkdir(parents=True, exist_ok=True)
            notes_file_path.write_text("", encoding="utf-8")
            changes.append(f"Cleared notes in {notes_file_path}")
    if clear_parameter_uncertainties:
        if target_solution.parameter_uncertainties:
            changes.append("Clear parameter_uncertainties")
            target_solution.parameter_uncertainties = None
    if clear_physical_parameters:
        if target_solution.physical_parameters:
            changes.append("Clear physical_parameters")
            target_solution.physical_parameters = None
    if cpu_hours is not None or wall_time_hours is not None:
        old_cpu = target_solution.compute_info.get("cpu_hours")
        old_wall = target_solution.compute_info.get("wall_time_hours")
        if cpu_hours is not None and old_cpu != cpu_hours:
            changes.append(f"Update cpu_hours: {old_cpu} → {cpu_hours}")
        if wall_time_hours is not None and old_wall != wall_time_hours:
            changes.append(f"Update wall_time_hours: {old_wall} → {wall_time_hours}")
        target_solution.set_compute_info(
            cpu_hours=cpu_hours if cpu_hours is not None else old_cpu,
            wall_time_hours=(
                wall_time_hours if wall_time_hours is not None else old_wall
            ),
        )
    if param:
        for p in param:
            if "=" not in p:
                raise typer.BadParameter(f"Invalid parameter format: {p}")
            key, value = p.split("=", 1)
            try:
                new_value = json.loads(value)
            except json.JSONDecodeError:
                new_value = value
            old_value = target_solution.parameters.get(key)
            if old_value != new_value:
                changes.append(f"Update parameter {key}: {old_value} → {new_value}")
                target_solution.parameters[key] = new_value
    if param_uncertainty:
        if target_solution.parameter_uncertainties is None:
            target_solution.parameter_uncertainties = {}
        for p in param_uncertainty:
            if "=" not in p:
                raise typer.BadParameter(f"Invalid uncertainty format: {p}")
            key, value = p.split("=", 1)
            try:
                new_value = json.loads(value)
            except json.JSONDecodeError:
                new_value = value
            old_value = target_solution.parameter_uncertainties.get(key)
            if old_value != new_value:
                changes.append(f"Update uncertainty {key}: {old_value} → {new_value}")
                target_solution.parameter_uncertainties[key] = new_value
    if clear_higher_order_effects:
        if target_solution.higher_order_effects:
            changes.append(
                f"Clear higher_order_effects: {target_solution.higher_order_effects}"
            )
            target_solution.higher_order_effects = []
    elif higher_order_effect:
        if target_solution.higher_order_effects != higher_order_effect:
            changes.append(
                f"Update higher_order_effects: {target_solution.higher_order_effects} → {higher_order_effect}"
            )
            target_solution.higher_order_effects = higher_order_effect
    if dry_run:
        if changes:
            console.print(
                Panel(
                    f"Changes for {solution_id} (event {target_event_id})", style="cyan"
                )
            )
            for change in changes:
                console.print(f"  • {change}")
        else:
            console.print(Panel("No changes would be made", style="yellow"))
        return
    if changes:
        sub.save()
        console.print(
            Panel(f"Updated {solution_id} (event {target_event_id})", style="green")
        )
        for change in changes:
            console.print(f"  • {change}")
    else:
        console.print(Panel("No changes made", style="yellow"))


@app.command("notes")
def edit_notes(
    solution_id: str,
    project_path: Path = typer.Argument(Path("."), help="Project directory"),
) -> None:
    """Open the notes file for a solution in the default text editor.

    Launches the system's default text editor (or a fallback) to edit the
    notes file for the specified solution. This provides a convenient way
    to edit solution notes without having to manually locate the file.

    The command uses the $EDITOR environment variable if set, otherwise
    falls back to nano, then vi. The notes file is created if it doesn't
    exist.

    Args:
        solution_id: The unique identifier of the solution to edit notes for.
        project_path: Directory of the submission project.

    Raises:
        typer.Exit: If the solution is not found or no editor is available.

    Example:
        # Edit notes for a specific solution
        microlens-submit notes abc12345-def6-7890-ghij-klmnopqrstuv ./project

        # This will open the notes file in your default editor:
        # ./project/events/EVENT001/solutions/abc12345-def6-7890-ghij-klmnopqrstuv.md

    Note:
        The notes file is opened in the system's default text editor.
        If $EDITOR is not set, the command tries nano, then vi as fallbacks.
        The notes file supports Markdown formatting and will be rendered
        as HTML in the dossier with syntax highlighting for code blocks.
    """
    sub = load(str(project_path))
    for event in sub.events.values():
        if solution_id in event.solutions:
            sol = event.solutions[solution_id]
            if not sol.notes_path:
                console.print(
                    f"No notes file associated with solution {solution_id}",
                    style="bold red",
                )
                raise typer.Exit(code=1)
            notes_file = Path(project_path) / sol.notes_path
            notes_file.parent.mkdir(parents=True, exist_ok=True)
            if not notes_file.exists():
                notes_file.write_text("", encoding="utf-8")
            editor = os.environ.get("EDITOR", None)
            if editor:
                os.system(f'{editor} "{notes_file}"')
            else:
                # Try nano, then vi
                for fallback in ["nano", "vi"]:
                    if os.system(f"command -v {fallback} > /dev/null 2>&1") == 0:
                        os.system(f'{fallback} "{notes_file}"')
                        break
                else:
                    console.print(
                        f"Could not find an editor to open {notes_file}",
                        style="bold red",
                    )
                    raise typer.Exit(code=1)
            return
    console.print(f"Solution {solution_id} not found", style="bold red")
    raise typer.Exit(code=1)


@app.command()
def set_repo_url(
    repo_url: str = typer.Argument(
        ..., help="GitHub repository URL (e.g. https://github.com/owner/repo)"
    ),
    project_path: Path = typer.Argument(Path("."), help="Project directory"),
) -> None:
    """Set or update the GitHub repository URL in the submission metadata.

    Updates the repo_url field in submission.json with the provided GitHub
    repository URL. This URL is required for submission validation and is
    displayed in the generated dossier.

    The command accepts various GitHub URL formats:
    - HTTPS: https://github.com/owner/repo
    - SSH: git@github.com:owner/repo.git
    - With or without .git extension

    Args:
        repo_url: GitHub repository URL in any standard format.
        project_path: Directory of the submission project.

    Raises:
        OSError: If unable to write to submission.json.

    Example:
        # Set repository URL using HTTPS format
        microlens-submit set-repo-url https://github.com/team-alpha/microlens-submit ./project

        # Set repository URL using SSH format
        microlens-submit set-repo-url git@github.com:team-alpha/microlens-submit.git ./project

        # Update existing repository URL
        microlens-submit set-repo-url https://github.com/team-alpha/new-repo ./project

    Note:
        The repository URL is used for:
        - Submission validation (required field)
        - Display in the generated dossier
        - Linking to specific commits in solution pages

        The URL should point to the repository containing your analysis code
        and submission preparation scripts.
    """
    sub = load(str(project_path))
    sub.repo_url = repo_url
    sub.save()
    console.print(
        Panel(
            f"Set repo_url to {repo_url} in {project_path}/submission.json",
            style="bold green",
        )
    )


@app.command("set-hardware-info")
def set_hardware_info(
    cpu: Optional[str] = typer.Option(None, "--cpu", help="CPU model/description"),
    cpu_details: Optional[str] = typer.Option(
        None, "--cpu-details", help="Detailed CPU information"
    ),
    memory_gb: Optional[float] = typer.Option(None, "--memory-gb", help="Memory in GB"),
    ram_gb: Optional[float] = typer.Option(
        None, "--ram-gb", help="RAM in GB (alternative to --memory-gb)"
    ),
    platform: Optional[str] = typer.Option(
        None,
        "--platform",
        help="Platform description (e.g., 'Local Analysis', 'Roman Nexus')",
    ),
    nexus_image: Optional[str] = typer.Option(
        None, "--nexus-image", help="Roman Nexus image identifier"
    ),
    clear: bool = typer.Option(
        False, "--clear", help="Clear all existing hardware info"
    ),
    dry_run: bool = typer.Option(
        False, "--dry-run", help="Show what would be changed without saving"
    ),
    project_path: Path = typer.Argument(Path("."), help="Project directory"),
) -> None:
    """Set or update hardware information in the submission metadata.

    Updates the hardware_info field in submission.json with computational
    resource details. This information is displayed in the generated dossier
    and helps with reproducibility and resource tracking.

    The command accepts various hardware information fields and can be used
    to update existing information or set it for the first time.

    Args:
        cpu: Basic CPU model/description (e.g., "Intel Xeon E5-2680 v4").
        cpu_details: Detailed CPU information (takes precedence over --cpu).
        memory_gb: Memory in gigabytes (e.g., 64.0).
        ram_gb: RAM in gigabytes (alternative to --memory-gb).
        platform: Platform description (e.g., "Local Analysis", "Roman Nexus").
        nexus_image: Roman Nexus image identifier.
        clear: If True, clear all existing hardware info before setting new values.
        dry_run: If True, show what would be changed without saving.
        project_path: Directory of the submission project.

    Raises:
        OSError: If unable to write to submission.json.

    Example:
        # Set basic hardware info
        microlens-submit set-hardware-info --cpu "Intel Xeon E5-2680 v4" --memory-gb 64 ./project

        # Set detailed platform info
        microlens-submit set-hardware-info --platform "Local Analysis" --cpu-details "Intel Xeon E5-2680 v4 @ 2.4GHz" ./project

        # Set Roman Nexus info
        microlens-submit set-hardware-info --platform "Roman Nexus" --nexus-image "roman-science-platform:latest" ./project

        # Update existing info
        microlens-submit set-hardware-info --memory-gb 128 ./project

        # Clear and set new info
        microlens-submit set-hardware-info --clear --cpu "AMD EPYC" --memory-gb 256 ./project

        # Dry run to preview changes
        microlens-submit set-hardware-info --cpu "Intel i7" --memory-gb 32 --dry-run ./project

    Note:
        Hardware information is used for:
        - Display in the generated dossier
        - Reproducibility documentation
        - Resource usage tracking

        The --cpu-details option takes precedence over --cpu if both are provided.
        The --memory-gb and --ram-gb options are equivalent; use whichever is clearer.
        Use --clear to replace all existing hardware info with new values.
    """
    sub = load(str(project_path))

    # Initialize hardware_info if it doesn't exist
    if sub.hardware_info is None:
        sub.hardware_info = {}

    changes = []
    old_hardware_info = sub.hardware_info.copy()

    # Clear existing info if requested
    if clear:
        if sub.hardware_info:
            changes.append("Clear all existing hardware info")
            sub.hardware_info = {}

    # Set new values
    if cpu_details is not None:
        if sub.hardware_info.get("cpu_details") != cpu_details:
            changes.append(f"Set cpu_details: {cpu_details}")
            sub.hardware_info["cpu_details"] = cpu_details
    elif cpu is not None:
        if sub.hardware_info.get("cpu") != cpu:
            changes.append(f"Set cpu: {cpu}")
            sub.hardware_info["cpu"] = cpu

    if memory_gb is not None:
        if sub.hardware_info.get("memory_gb") != memory_gb:
            changes.append(f"Set memory_gb: {memory_gb}")
            sub.hardware_info["memory_gb"] = memory_gb
    elif ram_gb is not None:
        if sub.hardware_info.get("ram_gb") != ram_gb:
            changes.append(f"Set ram_gb: {ram_gb}")
            sub.hardware_info["ram_gb"] = ram_gb

    if platform is not None:
        if sub.hardware_info.get("platform") != platform:
            changes.append(f"Set platform: {platform}")
            sub.hardware_info["platform"] = platform

    if nexus_image is not None:
        if sub.hardware_info.get("nexus_image") != nexus_image:
            changes.append(f"Set nexus_image: {nexus_image}")
            sub.hardware_info["nexus_image"] = nexus_image

    # Show dry run results
    if dry_run:
        if changes:
            console.print(Panel("Hardware info changes (dry run):", style="cyan"))
            for change in changes:
                console.print(f"  • {change}")
            console.print(f"\nNew hardware_info: {sub.hardware_info}")
        else:
            console.print(Panel("No changes would be made", style="yellow"))
        return

    # Apply changes
    if changes:
        sub.save()
        console.print(
            Panel(
                f"Updated hardware info in {project_path}/submission.json",
                style="bold green",
            )
        )
        for change in changes:
            console.print(f"  • {change}")
        console.print(f"\nCurrent hardware_info: {sub.hardware_info}")
    else:
        console.print(Panel("No changes made", style="yellow"))


@app.command()
def import_solutions(
    csv_file: Path = typer.Argument(..., help="Path to CSV file containing solutions"),
    parameter_map_file: Optional[Path] = typer.Option(
        None,
        "--parameter-map-file",
        help="YAML file mapping CSV columns to solution attributes",
    ),
    project_path: Path = typer.Option(
        Path("."), "--project-path", help="Project directory"
    ),
    delimiter: Optional[str] = typer.Option(
        None, "--delimiter", help="CSV delimiter (auto-detected if not specified)"
    ),
    dry_run: bool = typer.Option(
        False, "--dry-run", help="Show what would be imported without making changes"
    ),
    validate: bool = typer.Option(
        False, "--validate", help="Validate solution parameters during import"
    ),
    on_duplicate: str = typer.Option(
        "error",
        "--on-duplicate",
        help="How to handle duplicate alias keys: error, override, or ignore",
    ),
) -> None:
    """Import solutions from a CSV file.

    Import multiple solutions from a CSV file with automatic validation and
    error handling. The CSV should contain columns for event_id, solution_id
    or solution_alias, model_tags, and parameters.

    Required CSV columns:
    - event_id: Which event the solution belongs to
    - solution_id OR solution_alias: Unique identifier (UUID or alias string)
    - model_tags: List of model tags (e.g., ["1S1L", "parallax"])
    - parameters: Individual parameter columns (e.g., t0, u0, tE, s, q, alpha) OR JSON object

    Parameter specification:
    - Individual columns: Add parameter columns directly (e.g., t0, u0, tE, s, q, alpha, piEN, piEE, rho)
    - JSON fallback: Use a 'parameters' column with JSON object if individual columns are not available
    - Numeric values are automatically parsed as floats, non-numeric as strings

    Args:
        csv_file: Path to the CSV file containing solutions to import.
        parameter_map_file: Optional YAML file mapping CSV columns to solution attributes.
        project_path: Path to the submission project directory.
        delimiter: CSV delimiter (comma, tab, semicolon, etc.).
        dry_run: Show what would be imported without making changes.
        validate: Validate solution parameters during import.
        on_duplicate: How to handle duplicate alias keys (error, override, ignore).

    Example:
        # CSV with individual parameter columns (recommended):
        # event_id,solution_alias,model_tags,t0,u0,tE,s,q,alpha,notes
        # OGLE-2023-BLG-0001,simple_1S1L,"[""1S1L""]",2459123.5,0.1,20.0,,,,"Simple fit"
        # OGLE-2023-BLG-0001,binary,"[""1S2L""]",2459123.5,0.1,20.0,1.2,0.5,45.0,"Binary fit"

        >>> microlens-submit import-solutions solutions.csv --validate ./my_project
        ✅ Imported 15 solutions successfully
        ⚠️  Skipped 2 rows due to missing required fields
        ❌ 1 row failed validation

    Note:
        This command automatically saves changes to disk unless --dry-run is used.
        File paths in the CSV are resolved relative to the current working directory.
        Individual parameter columns are preferred over JSON for better usability.
    """
    import csv
    import json
    import yaml
    from pathlib import Path
    from typing import Dict, Any, List, Optional

    # Validate on_duplicate option
    if on_duplicate not in ["error", "override", "ignore"]:
        typer.echo(f"❌ Invalid --on-duplicate option: {on_duplicate}")
        typer.echo("   Valid options: error, override, ignore")
        raise typer.Exit(1)

    # Load submission
    try:
        submission = load(str(project_path))
    except Exception as e:
        typer.echo(f"❌ Failed to load submission: {e}")
        raise typer.Exit(1)

    # Load parameter mapping if provided
    column_mapping = {}
    if parameter_map_file:
        try:
<<<<<<< HEAD
            with open(parameter_map_file, "r") as f:
=======
            with open(parameter_map_file, 'r', encoding='utf-8') as f:
>>>>>>> 865c27ee
                column_mapping = yaml.safe_load(f)
        except Exception as e:
            typer.echo(f"❌ Failed to load parameter map file: {e}")
            raise typer.Exit(1)

    # Auto-detect delimiter if not specified
    if not delimiter:
        try:
<<<<<<< HEAD
            with open(csv_file, "r") as f:
=======
            with open(csv_file, 'r', encoding='utf-8') as f:
>>>>>>> 865c27ee
                sample = f.read(1024)
                if "\t" in sample:
                    delimiter = "\t"
                elif ";" in sample:
                    delimiter = ";"
                else:
                    delimiter = ","
            typer.echo(f"🔍 Auto-detected delimiter: '{delimiter}'")
        except Exception as e:
            typer.echo(f"❌ Failed to read CSV file: {e}")
            raise typer.Exit(1)

    # Statistics
    stats = {
        "total_rows": 0,
        "successful_imports": 0,
        "skipped_rows": 0,
        "validation_errors": 0,
        "duplicate_handled": 0,
        "errors": [],
    }

    try:
        with open(csv_file, "r", newline="", encoding="utf-8") as f:
            # Find header row (first row with # or fallback to first row)
            lines = f.readlines()
            header_row = 0

            for i, line in enumerate(lines):
                if line.strip().startswith("#"):
                    header_row = i
                    break

            # Clean header
            header_line = lines[header_row].strip()
            if header_line.startswith("# "):
                header_line = header_line[2:]
            elif header_line.startswith("#"):
                header_line = header_line[1:]

            # Parse header
            reader = csv.DictReader(
                [header_line] + lines[header_row + 1 :], delimiter=delimiter
            )

            for row_num, row in enumerate(reader, start=header_row + 2):
                stats["total_rows"] += 1

                try:
                    # Validate required fields
                    if not row.get("event_id"):
                        stats["skipped_rows"] += 1
                        stats["errors"].append(f"Row {row_num}: Missing event_id")
                        continue

                    solution_id = row.get("solution_id")
                    solution_alias = row.get("solution_alias")

                    if not solution_id and not solution_alias:
                        stats["skipped_rows"] += 1
                        stats["errors"].append(
                            f"Row {row_num}: Missing solution_id or solution_alias"
                        )
                        continue

                    if not row.get("model_tags"):
                        stats["skipped_rows"] += 1
                        stats["errors"].append(f"Row {row_num}: Missing model_tags")
                        continue

                    # Parse model tags
                    try:
                        model_tags = json.loads(row["model_tags"])
                        if not isinstance(model_tags, list):
                            raise ValueError("model_tags must be a list")
                    except json.JSONDecodeError:
                        stats["skipped_rows"] += 1
                        stats["errors"].append(
                            f"Row {row_num}: Invalid model_tags JSON"
                        )
                        continue

                    # Extract model type and higher order effects
                    model_type = None
                    higher_order_effects = []

                    for tag in model_tags:
                        if tag in [
                            "1S1L",
                            "1S2L",
                            "2S1L",
                            "2S2L",
                            "1S3L",
                            "2S3L",
                            "other",
                        ]:
                            if model_type:
                                stats["skipped_rows"] += 1
                                stats["errors"].append(
                                    f"Row {row_num}: Multiple model types specified"
                                )
                                continue
                            model_type = tag
                        elif tag in [
                            "parallax",
                            "finite-source",
                            "lens-orbital-motion",
                            "xallarap",
                            "gaussian-process",
                            "stellar-rotation",
                            "fitted-limb-darkening",
                            "other",
                        ]:
                            higher_order_effects.append(tag)

                    if not model_type:
                        stats["skipped_rows"] += 1
                        stats["errors"].append(
                            f"Row {row_num}: No valid model type found in model_tags"
                        )
                        continue

                    # Parse parameters
                    parameters = {}

                    # First, try to parse individual parameter columns (more natural)
                    for key, value in row.items():
                        if key not in [
                            "event_id",
                            "solution_id",
                            "solution_alias",
                            "model_tags",
                            "notes",
                            "parameters",
                        ]:
                            if isinstance(value, str) and value.strip():
                                try:
                                    # Try to parse as float first, then fall back to string
                                    parameters[key] = float(value)
                                except ValueError:
                                    # If it's not a number, keep as string
                                    parameters[key] = value
                            elif (
                                value and str(value).strip()
                            ):  # Handle non-string values
                                try:
                                    parameters[key] = float(value)
                                except (ValueError, TypeError):
                                    parameters[key] = str(value)

                    # If no individual parameters found, try JSON parameters column as fallback
                    if not parameters and row.get("parameters"):
                        try:
                            parameters = json.loads(row["parameters"])
                        except json.JSONDecodeError:
                            stats["skipped_rows"] += 1
                            stats["errors"].append(
                                f"Row {row_num}: Invalid parameters JSON"
                            )
                            continue

                    # Handle notes
                    notes = row.get("notes", "").strip()
                    notes_path = None
                    notes_content = None

                    if notes:
                        # Check if notes is a file path
                        notes_file = Path(notes)
                        if notes_file.exists() and notes_file.is_file():
                            notes_path = str(notes_file)
                        else:
                            # Treat as raw notes content
                            notes_content = notes

                    # Get or create event
                    event = submission.get_event(row["event_id"])

                    # Check for duplicates
                    alias_key = f"{row['event_id']} {solution_alias or solution_id}"
                    existing_solution = None

                    if solution_alias:
                        existing_solution = submission.get_solution_by_alias(
                            row["event_id"], solution_alias
                        )
                    elif solution_id:
                        existing_solution = event.get_solution(solution_id)

                    if existing_solution:
                        if on_duplicate == "error":
                            stats["skipped_rows"] += 1
                            stats["errors"].append(
                                f"Row {row_num}: Duplicate alias key '{alias_key}'"
                            )
                            continue
                        elif on_duplicate == "ignore":
                            stats["duplicate_handled"] += 1
                            continue
                        elif on_duplicate == "override":
                            # Remove existing solution
                            event.remove_solution(
                                existing_solution.solution_id, force=True
                            )
                            stats["duplicate_handled"] += 1

                    if not dry_run:
                        # Create solution
                        solution = event.add_solution(model_type, parameters)

                        # Set alias if provided
                        if solution_alias:
                            solution.alias = solution_alias
                        elif solution_id:
                            solution.alias = solution_id

                        # Set higher order effects
                        if higher_order_effects:
                            solution.higher_order_effects = higher_order_effects

                        # Set notes if provided
                        if notes_path:
                            # Copy notes file to solution
                            import shutil

                            solution_notes_path = (
                                Path(project_path)
                                / "tmp"
                                / f"{solution.solution_id}.md"
                            )
                            solution_notes_path.parent.mkdir(
                                parents=True, exist_ok=True
                            )
                            shutil.copy2(notes_path, solution_notes_path)
                            solution.notes_path = str(
                                solution_notes_path.relative_to(project_path)
                            )
                        elif notes_content:
                            solution.set_notes(
                                notes_content, project_path, convert_escapes=True
                            )

                        # Validate if requested
                        if validate:
                            validation_messages = solution.run_validation()
                            if validation_messages:
                                stats["validation_errors"] += 1
                                for msg in validation_messages:
                                    stats["errors"].append(
                                        f"Row {row_num} validation: {msg}"
                                    )

                    stats["successful_imports"] += 1

                except Exception as e:
                    stats["errors"].append(f"Row {row_num}: {str(e)}")
                    continue

    except Exception as e:
        typer.echo(f"❌ Failed to read CSV file: {e}")
        raise typer.Exit(1)

    # Save if not dry run
    if not dry_run and stats["successful_imports"] > 0:
        try:
            submission.save()
        except Exception as e:
            typer.echo(f"❌ Failed to save submission: {e}")
            raise typer.Exit(1)

    # Print summary
    typer.echo(f"\n📊 Import Summary:")
    typer.echo(f"   Total rows processed: {stats['total_rows']}")
    typer.echo(f"   Successful imports: {stats['successful_imports']}")
    typer.echo(f"   Skipped rows: {stats['skipped_rows']}")
    typer.echo(f"   Validation errors: {stats['validation_errors']}")
    typer.echo(f"   Duplicates handled: {stats['duplicate_handled']}")

    if stats["errors"]:
        typer.echo(f"\n⚠️  Errors encountered:")
        for error in stats["errors"][:10]:  # Show first 10 errors
            typer.echo(f"   {error}")
        if len(stats["errors"]) > 10:
            typer.echo(f"   ... and {len(stats['errors']) - 10} more errors")

    if dry_run:
        typer.echo(f"\n🔍 Dry run completed - no changes made")
    else:
        typer.echo(f"\n✅ Import completed successfully")


if __name__ == "__main__":  # pragma: no cover
    app()<|MERGE_RESOLUTION|>--- conflicted
+++ resolved
@@ -2127,11 +2127,7 @@
     column_mapping = {}
     if parameter_map_file:
         try:
-<<<<<<< HEAD
-            with open(parameter_map_file, "r") as f:
-=======
-            with open(parameter_map_file, 'r', encoding='utf-8') as f:
->>>>>>> 865c27ee
+            with open(parameter_map_file, "r", encoding="utf-8") as f:
                 column_mapping = yaml.safe_load(f)
         except Exception as e:
             typer.echo(f"❌ Failed to load parameter map file: {e}")
@@ -2140,11 +2136,7 @@
     # Auto-detect delimiter if not specified
     if not delimiter:
         try:
-<<<<<<< HEAD
-            with open(csv_file, "r") as f:
-=======
-            with open(csv_file, 'r', encoding='utf-8') as f:
->>>>>>> 865c27ee
+            with open(csv_file, "r", encoding="utf-8") as f:
                 sample = f.read(1024)
                 if "\t" in sample:
                     delimiter = "\t"
